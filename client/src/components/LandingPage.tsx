/// <reference types="vite/client" />
import React, { useState, useEffect, useRef, createContext, useContext } from 'react';
import { SocketService } from '../services/socket';
import { WebRTCService } from '../services/webrtc';
import CallInterface, { CallState as CallInterfaceState } from './CallInterface';
import { TranscriptionResult } from '../services/types';
import Header from './shared/Header.tsx';
import CallInput from './shared/CallInput.tsx';
import MyNumber from './shared/MyNumber.tsx';
import StatusIndicator from './shared/StatusIndicator.tsx';
import Instructions from './shared/Instructions.tsx';
import Footer from './shared/Footer.tsx';
import { Room, createLocalAudioTrack } from 'livekit-client';

type CallState = 'idle' | 'outgoing' | 'incoming' | 'connected';

// Deterministic room name for 1:1 calls (digits only, no + or spaces)
function getRoomName(numberA: string, numberB: string): string {
  // Normalize both numbers to ensure consistent room naming
  const normalizeForRoom = (phoneNumber: string): string => {
    const digitsOnly = phoneNumber.replace(/[\s\-\(\)\+]/g, '');
    
    // Handle 8-digit Singapore mobile numbers (without country code)
    if (digitsOnly.length === 8 && (digitsOnly.startsWith('8') || digitsOnly.startsWith('9'))) {
      return `65${digitsOnly}`; // Add 65 prefix for consistency
    }
    
    // Handle numbers that already have 65 prefix
    if (digitsOnly.startsWith('65') && digitsOnly.length === 10) {
      return digitsOnly;
    }
    
    // Return as-is if we can't normalize
    return digitsOnly;
  };
  
  const cleanA = normalizeForRoom(numberA);
  const cleanB = normalizeForRoom(numberB);
  const [first, second] = [cleanA, cleanB].sort();
  return `room-${first}-${second}`;
}

// Test audio levels to ensure microphone is working before joining LiveKit
async function testAudioLevelsBeforeJoining(stream: MediaStream): Promise<void> {
  return new Promise((resolve) => {
    console.log('🔊 Testing audio levels from microphone...');
    
    try {
      const audioContext = new (window.AudioContext || (window as any).webkitAudioContext)();
      const source = audioContext.createMediaStreamSource(stream);
      const analyser = audioContext.createAnalyser();
      source.connect(analyser);
      
      analyser.fftSize = 256;
      const bufferLength = analyser.frequencyBinCount;
      const dataArray = new Uint8Array(bufferLength);
      
      let testCount = 0;
      let audioDetected = false;
      const maxTests = 20; // Test for 2 seconds (20 * 100ms)
      
      const testInterval = setInterval(() => {
        analyser.getByteFrequencyData(dataArray);
        const average = dataArray.reduce((a, b) => a + b) / bufferLength;
        
        console.log(`🎤 Audio level test ${testCount + 1}: ${average.toFixed(2)}`);
        
        if (average > 2) { // Very low threshold to detect any audio
          audioDetected = true;
          console.log('✅ Audio detected from microphone!');
          clearInterval(testInterval);
          audioContext.close();
          resolve();
          return;
        }
        
        testCount++;
        if (testCount >= maxTests) {
          clearInterval(testInterval);
          audioContext.close();
          if (!audioDetected) {
            console.warn('⚠️ No audio detected from microphone - please check microphone settings');
          }
          resolve();
        }
      }, 100);
      
    } catch (error) {
      console.warn('⚠️ Could not test audio levels:', error);
      resolve();
    }
  });
}

// Toast context and provider
const ToastContext = createContext<(msg: string) => void>(() => {});

const ToastProvider: React.FC<{ children: React.ReactNode }> = ({ children }) => {
  const [toast, setToast] = useState<string | null>(null);
  const [visible, setVisible] = useState(false);
  const timeoutRef = useRef<number | null>(null);

  const showToast = (msg: string) => {
    setToast(msg);
    setVisible(true);
    if (timeoutRef.current) clearTimeout(timeoutRef.current);
    timeoutRef.current = window.setTimeout(() => {
      setVisible(false);
    }, 4000);
  };

  const handleClose = () => {
    setVisible(false);
    if (timeoutRef.current) clearTimeout(timeoutRef.current);
  };

  return (
    <ToastContext.Provider value={showToast}>
      {children}
      {toast && visible && (
        <div className="fixed bottom-6 left-1/2 transform -translate-x-1/2 z-50">
          <div className="bg-gray-900 text-white px-6 py-3 rounded-lg shadow-lg flex items-center gap-3 animate-fade-in">
            <span>{toast}</span>
            <button onClick={handleClose} className="ml-4 text-white hover:text-gray-300 focus:outline-none">✖️</button>
          </div>
        </div>
      )}
    </ToastContext.Provider>
  );
};

function useToast() {
  return useContext(ToastContext);
}

const LandingPage: React.FC = () => {
  const [friendNumber, setFriendNumber] = useState('');
  const [myNumber, setMyNumber] = useState('');
  const [isConnected, setIsConnected] = useState(false);
  const [callState, setCallState] = useState<CallState>('idle');
  const [currentCallPartner, setCurrentCallPartner] = useState('');
  const [error, setError] = useState<string>('');
  const [isMuted, setIsMuted] = useState(false);
  const [isRinging, setIsRinging] = useState(false);
  const [callDuration, setCallDuration] = useState(0);
  
  // Enhanced connection stability monitoring
  const [connectionStats, setConnectionStats] = useState({
    connectionsAttempted: 0,
    connectionsSucceeded: 0,
    averageConnectionDuration: 0,
    lastDisconnectReason: '',
    networkQuality: 'unknown' as 'excellent' | 'good' | 'poor' | 'unknown'
  });
  const connectionStartTimeRef = useRef<number | null>(null);
  const connectionStatsRef = useRef(connectionStats);
  
  const socketRef = useRef<SocketService | null>(null);
  const webrtcRef = useRef<WebRTCService | null>(null);
  const currentCallPartnerRef = useRef<string>('');
  const ringIntervalRef = useRef<number | null>(null);
  const callTimeoutRef = useRef<number | null>(null);
  const callDurationIntervalRef = useRef<number | null>(null);
  const localAudioRef = useRef<HTMLAudioElement>(null);
  const remoteAudioRef = useRef<HTMLAudioElement>(null);
  const [showTranscription, setShowTranscription] = useState(false);
  const [transcripts, setTranscripts] = useState<TranscriptionResult[]>([]);
  const [isTranscriptionLoading, setIsTranscriptionLoading] = useState(false);
  const [transcriptionError, setTranscriptionError] = useState<string>('');

  // Oracle Control Panel state
  const [showOracle, setShowOracle] = useState(false);

  const [livekitCallState, setLivekitCallState] = useState<'idle' | 'outgoing' | 'incoming' | 'connected'>('idle');
  const [livekitCallPartner, setLivekitCallPartner] = useState('');
  const [participants, setParticipants] = useState<Array<{ identity: string; isBot: boolean }>>([]);
  const [isInvitingBot, setIsInvitingBot] = useState(false);
  const liveKitRoomRef = useRef<Room | null>(null);
  
  // Refs to track current values for event handlers
  const livekitCallPartnerRef = useRef<string>('');
  const myNumberRef = useRef<string>('');
  
  // Update refs when state changes
  useEffect(() => {
    livekitCallPartnerRef.current = livekitCallPartner;
  }, [livekitCallPartner]);
  
  useEffect(() => {
    myNumberRef.current = myNumber;
  }, [myNumber]);

  // Handle phone number input with filtering
  const handlePhoneNumberChange = (e: React.ChangeEvent<HTMLInputElement>) => {
    let value = e.target.value;
    
    // Allow only digits, spaces, dashes, parentheses, and + at the beginning
    value = value.replace(/[^\d\s\-\(\)\+]/g, '');
    
    // Ensure + can only be at the beginning
    if (value.includes('+')) {
      const plusIndex = value.indexOf('+');
      if (plusIndex > 0) {
        // Remove + if it's not at the beginning
        value = value.replace(/\+/g, '');
      } else {
        // Keep only the first + and remove any others
        value = '+' + value.substring(1).replace(/\+/g, '');
      }
    }
    
    console.log(`📝 Phone number input changed: "${friendNumber}" -> "${value}"`);
    setFriendNumber(value);
  };

  // Handle Enter key press to submit call
  const handlePhoneNumberKeyPress = (e: React.KeyboardEvent<HTMLInputElement>) => {
    // Check if number is valid before calling
    if (e.key === 'Enter' && validatePhoneNumber(friendNumber).isValid) {
      handleCallFriend();
    }
  };

  // Normalize and format Singapore phone numbers for consistent storage and display
  const normalizePhoneNumber = (phoneNumber: string): string => {
    // Remove all spaces, dashes, parentheses, and other formatting characters
    const digitsOnly = phoneNumber.replace(/[\s\-\(\)\+]/g, '');
    
    // Handle 8-digit Singapore mobile numbers (without country code)
    // Singapore mobile numbers start with 8 or 9 and have 8 digits total
    if (digitsOnly.length === 8 && (digitsOnly.startsWith('8') || digitsOnly.startsWith('9'))) {
      return `+65 ${digitsOnly.substring(0, 4)} ${digitsOnly.substring(4)}`;
    }
    
    // Handle 10-digit numbers with 65 prefix (Singapore numbers with country code but no +)
    if (digitsOnly.length === 10 && digitsOnly.startsWith('65')) {
      const phoneNumber = digitsOnly.substring(2); // Remove 65 prefix
      if (phoneNumber.length === 8 && (phoneNumber.startsWith('8') || phoneNumber.startsWith('9'))) {
        return `+65 ${phoneNumber.substring(0, 4)} ${phoneNumber.substring(4)}`;
      }
    }
    
    // Handle numbers that already have + prefix
    if (phoneNumber.trim().startsWith('+')) {
      const countryAndNumber = digitsOnly; // digitsOnly already removed the +
      
      // Singapore (+65): Format as +65 XXXX XXXX
      if (countryAndNumber.startsWith('65') && countryAndNumber.length === 10) {
        const phoneNumber = countryAndNumber.substring(2); // Remove 65
        if (phoneNumber.length === 8 && (phoneNumber.startsWith('8') || phoneNumber.startsWith('9'))) {
          return `+65 ${phoneNumber.substring(0, 4)} ${phoneNumber.substring(4)}`;
        }
      }
    }
    
    // If we can't parse it as a valid Singapore number, return the cleaned digits
    // This allows for error handling in the validation function
    return digitsOnly;
  };

  // Generate a unique international phone number for this user session
  const generateMyNumber = () => {
    // Generate a unique session ID for this tab/window
    const sessionId = `session-${Date.now()}-${Math.random().toString(36).substr(2, 9)}`;
    
    // Check if we have a session-specific number
    const sessionKey = `mulisa-user-number-${sessionId}`;
    const globalKey = 'mulisa-user-number';
    
    // First, try to get existing number for this session
    let existingNumber = sessionStorage.getItem(sessionKey);
    
    // If no session-specific number, check if we have a global one and this is the first tab
    if (!existingNumber) {
      const globalNumber = localStorage.getItem(globalKey);
      const activeSessionsKey = 'mulisa-active-sessions';
      const activeSessions = JSON.parse(localStorage.getItem(activeSessionsKey) || '[]');
      
      if (globalNumber && activeSessions.length === 0) {
        // This is the first tab, reuse the global number
        existingNumber = globalNumber;
        sessionStorage.setItem(sessionKey, existingNumber);
        // Mark this session as active
        activeSessions.push({ sessionId, number: existingNumber });
        localStorage.setItem(activeSessionsKey, JSON.stringify(activeSessions));
        return existingNumber;
      }
    }
    
    if (existingNumber) {
      return existingNumber;
    }
    
    // Generate a new unique Singapore number for this session
    // Singapore mobile numbers start with 8 or 9 and have 8 digits total
    const firstDigit = Math.random() > 0.5 ? '8' : '9';
    const remainingDigits = Array.from({length: 7}, () => Math.floor(Math.random() * 10)).join('');
    const number = firstDigit + remainingDigits;
    
    // Format as +65 XXXX XXXX (Singapore format)
    const formattedNumber = `+65 ${number.substring(0, 4)} ${number.substring(4)}`;
    
    // Store in session storage for this tab
    sessionStorage.setItem(sessionKey, formattedNumber);
    
    // Also store as global backup
    if (!localStorage.getItem(globalKey)) {
      localStorage.setItem(globalKey, formattedNumber);
    }
    
    // Track this session
    const activeSessionsKey = 'mulisa-active-sessions';
    const activeSessions = JSON.parse(localStorage.getItem(activeSessionsKey) || '[]');
    activeSessions.push({ sessionId, number: formattedNumber });
    localStorage.setItem(activeSessionsKey, JSON.stringify(activeSessions));
    
    return formattedNumber;
  };

  // Initialize user's number and socket connection on load
  useEffect(() => {
    const initializeConnection = async () => {
      // Generate or get session-specific number
      const userNumber = generateMyNumber();
      setMyNumber(userNumber);
      
      console.log(`🆔 Session number: ${userNumber}`);

      // Initialize socket connection to be always available for calls
      try {
        console.log(`🌐 Initializing socket connection...`);
        console.log(`📱 Device info: ${navigator.userAgent}`);
        console.log(`🔗 Connecting to server...`);
        
        socketRef.current = new SocketService();
        await socketRef.current.connect();
        
        console.log(`✅ Socket connected successfully`);
        
        // Register this number as available for calls
        console.log(`📝 Registering user number: ${userNumber}`);
        socketRef.current.joinRoom(userNumber);
        setIsConnected(true);
        
        console.log(`✅ User ${userNumber} registered and ready for calls`);
        
        // Listen for incoming calls
        socketRef.current.on('user-calling', ({ callerCode, offer }: { callerCode: string; offer?: RTCSessionDescriptionInit }) => {
          console.log(`\n📞 === INCOMING CALL DEBUG ===`);
          console.log(`📱 Incoming call FROM: "${callerCode}"`);
          console.log(`📱 Incoming call TO: "${userNumber}"`);
          console.log(`📋 Offer provided: ${offer ? 'YES' : 'NO'}`);
          console.log(`🕐 Timestamp: ${new Date().toISOString()}`);
          console.log(`📱 User agent: ${navigator.userAgent}`);
          
          if (offer) {
            console.log(`📋 Offer type: ${offer.type}`);
            console.log(`📋 Offer SDP length: ${offer.sdp ? offer.sdp.length : 0} characters`);
          }
          
          // Add a small delay to ensure the call is properly established
          setTimeout(() => {
            console.log(`⏰ Setting up incoming call state...`);
            updateCurrentCallPartner(callerCode);
            setError(''); // Clear any previous errors when a new call comes in
            setCallState('incoming');
            setIsRinging(true);
            
            // Store the offer for when we answer (if provided)
            if (offer) {
              (window as any).incomingOffer = offer;
              console.log('💾 Stored incoming offer for later use');
            } else {
              console.log('⚠️  No offer provided with incoming call');
            }
            
            // Start ringing sound effect (vibration on mobile)
            startRingingEffect();
            console.log(`✅ Incoming call setup completed for ${callerCode}`);
            console.log(`📞 === END INCOMING CALL DEBUG ===\n`);
          }, 500); // 500ms delay to ensure proper setup
        });
        
        console.log(`📱 Number ${userNumber} is now available for calls`);
        
      } catch (error) {
        console.error('Failed to connect for incoming calls:', error);
        setIsConnected(false);
      }
    };

    initializeConnection();

    // Cleanup on unmount - remove this session from active sessions
    return () => {
      stopRingingEffect();
      stopCallDurationTimer();
      cleanup(); // Clean up WebRTC and call state
      
      if (socketRef.current) {
        socketRef.current.off('user-calling');
        socketRef.current.off('call-answered');
        socketRef.current.off('call-declined');
        socketRef.current.off('call-ended');
        socketRef.current.off('ice-candidate');
        socketRef.current.disconnect();
      }
      
      // Clean up session tracking
      try {
        const activeSessionsKey = 'mulisa-active-sessions';
        const activeSessions = JSON.parse(localStorage.getItem(activeSessionsKey) || '[]');
        const updatedSessions = activeSessions.filter((session: any) => session.number !== myNumber);
        localStorage.setItem(activeSessionsKey, JSON.stringify(updatedSessions));
      } catch (error) {
        console.error('Error cleaning up session:', error);
      }
    };
  }, []);

  useEffect(() => {
    if (!socketRef.current) return;

    const handleSocketDisconnect = (reason: string) => {
      console.log('🔌 Socket disconnected, reason:', reason);
      console.log('🔌 Disconnect timestamp:', new Date().toISOString());
      console.log('🔌 Current call state:', callState);
      console.log('🔌 LiveKit call state:', livekitCallState);
      
      cleanup();
      setCallState('idle');
      setError('Connection lost. Please try again.');
      updateCurrentCallPartner('');
    };

    const handleSocketConnect = () => {
      console.log('🔌 Socket reconnected successfully');
      console.log('🔌 Reconnect timestamp:', new Date().toISOString());
      setIsConnected(true);
      setError('');
      
      // Re-register the user number when reconnecting
      if (myNumber && socketRef.current) {
        console.log(`📝 Re-registering user number after reconnect: ${myNumber}`);
        socketRef.current.joinRoom(myNumber);
      }
    };

    const handleSocketReconnectAttempt = (attemptNumber: number) => {
      console.log('🔌 Socket reconnection attempt:', attemptNumber);
    };

    const handleSocketReconnectFailed = () => {
      console.error('🔌 Socket reconnection failed');
      setError('Unable to reconnect to server');
    };

    socketRef.current.on('disconnect', handleSocketDisconnect);
    socketRef.current.on('connect', handleSocketConnect);
    socketRef.current.on('reconnect_attempt', handleSocketReconnectAttempt);
    socketRef.current.on('reconnect_failed', handleSocketReconnectFailed);

    // Clean up listeners on unmount
    return () => {
      socketRef.current?.off('disconnect', handleSocketDisconnect);
      socketRef.current?.off('connect', handleSocketConnect);
      socketRef.current?.off('reconnect_attempt', handleSocketReconnectAttempt);
      socketRef.current?.off('reconnect_failed', handleSocketReconnectFailed);
    };
  }, [socketRef.current, callState, livekitCallState]);

  // Auto-cleanup when call returns to idle after being connected
  useEffect(() => {
    // This effect ensures proper cleanup when transitioning from connected to idle
    if (callState === 'idle' && currentCallPartner) {
      stopCallDurationTimer(); // Stop timer when call ends
      updateCurrentCallPartner('');
      setError('');
    }
  }, [callState, currentCallPartner]);

  // Recovery mechanism for stuck states
  useEffect(() => {
    // If we're stuck in incoming state for too long, auto-cleanup
    if (callState === 'incoming') {
      const stuckTimeout = setTimeout(() => {
        console.log('⚠️ Call stuck in incoming state for 60 seconds, auto-cleaning up');
        cleanup();
        setCallState('idle');
        setError('Call timed out - please try again');
      }, 60000); // 60 seconds

      return () => clearTimeout(stuckTimeout);
    }
  }, [callState]);

  // Update connection stats state when ref changes
  useEffect(() => {
    setConnectionStats(connectionStatsRef.current);
  }, [connectionStatsRef.current]);

  // Debug friendNumber state changes
  useEffect(() => {
    console.log(`📱 friendNumber state changed to: "${friendNumber}"`);
  }, [friendNumber]);

  // LiveKit call signaling handlers
  useEffect(() => {
    if (!socketRef.current) return;
    
    console.log('🔧 Setting up LiveKit event handlers...');
    
    // Incoming LiveKit call
    const onUserCallingLivekit = ({ callerCode }: { callerCode: string }) => {
      console.log(`📞 Received LiveKit call from: "${callerCode}"`);
      
      // Validate callerCode before setting it
      if (!callerCode || callerCode.trim() === '') {
        console.error(`❌ Invalid callerCode received: "${callerCode}"`);
        setError('Received invalid caller information');
        return;
      }
      
      setLivekitCallPartner(callerCode);
      setLivekitCallState('incoming');
      console.log(`✅ LiveKit call partner set to: "${callerCode}"`);
    };
    // Call accepted by callee
    const onCallAcceptedLivekit = () => {
      console.log(`🎵 call-accepted-livekit event received!`);
      console.log(`   Event timestamp: ${new Date().toISOString()}`);
      
      // Get current values from refs (more reliable than closures)
      const currentPartner = livekitCallPartnerRef.current;
      const currentMyNumber = myNumberRef.current;
      
      console.log(`   Current livekitCallPartner: "${currentPartner}"`);
      console.log(`   Current myNumber: "${currentMyNumber}"`);
      
      // Validate livekitCallPartner before joining room
      if (!currentPartner || currentPartner.trim() === '') {
        console.error('❌ Cannot join LiveKit room: livekitCallPartner is empty');
        setError('Invalid call partner information');
        setLivekitCallState('idle');
        return;
      }
      
      // Validate myNumber is available
      if (!currentMyNumber || currentMyNumber.trim() === '') {
        console.error('❌ Cannot join LiveKit room: myNumber is empty');
        setError('Invalid user number information');
        setLivekitCallState('idle');
        return;
      }
      
      console.log(`✅ Validated numbers - My: "${currentMyNumber}", Partner: "${currentPartner}"`);
      console.log(`🚀 Starting room join process...`);
      joinLiveKitRoom(currentPartner);
      setLivekitCallState('connected');
      startCallDurationTimer();
    };
    // Call declined by callee
    const onCallDeclinedLivekit = () => {
      setLivekitCallState('idle');
      setLivekitCallPartner('');
      setError('Call was declined');
      stopCallDurationTimer();
    };
    // Bot invitation state handlers
    const onBotInvitationStarted = () => {
      console.log('🤖 Bot invitation started by other participant');
      setIsInvitingBot(true);
    };
    const onBotInvitationCompleted = () => {
      console.log('🤖 Bot invitation completed');
      setIsInvitingBot(false);
    };
    (socketRef.current as any).on('user-calling-livekit', onUserCallingLivekit);
    (socketRef.current as any).on('call-accepted-livekit', onCallAcceptedLivekit);
    (socketRef.current as any).on('call-declined-livekit', onCallDeclinedLivekit);
    (socketRef.current as any).on('bot-invitation-started', onBotInvitationStarted);
    (socketRef.current as any).on('bot-invitation-completed', onBotInvitationCompleted);
    
    console.log('✅ LiveKit event handlers registered successfully');
    
    return () => {
      console.log('🧹 Cleaning up LiveKit event handlers...');
      (socketRef.current as any)?.off('user-calling-livekit', onUserCallingLivekit);
      (socketRef.current as any)?.off('call-accepted-livekit', onCallAcceptedLivekit);
      (socketRef.current as any)?.off('call-declined-livekit', onCallDeclinedLivekit);
      (socketRef.current as any)?.off('bot-invitation-started', onBotInvitationStarted);
      (socketRef.current as any)?.off('bot-invitation-completed', onBotInvitationCompleted);
    };
  }, [socketRef.current]); // Removed livekitCallPartner and myNumber dependencies

  const startRingingEffect = () => {
    // Try to vibrate on mobile devices
    if (navigator.vibrate) {
      navigator.vibrate([200, 100, 200, 100, 200]);
    }
    
    // Visual ringing effect with interval
    ringIntervalRef.current = window.setInterval(() => {
      if (navigator.vibrate) {
        navigator.vibrate([200, 100, 200]);
      }
    }, 2000);
  };

  const stopRingingEffect = () => {
    setIsRinging(false);
    if (ringIntervalRef.current) {
      clearInterval(ringIntervalRef.current);
      ringIntervalRef.current = null;
    }
    if (navigator.vibrate) {
      navigator.vibrate(0); // Stop vibration
    }
  };

  // Start call duration timer
  const startCallDurationTimer = () => {
    console.log('⏱️ Starting call duration timer');
    setCallDuration(0);
    callDurationIntervalRef.current = window.setInterval(() => {
      setCallDuration(prev => {
        const newDuration = prev + 1;
        // console.log('⏱️ Timer tick:', newDuration); // Commented out to reduce log noise
        return newDuration;
      });
    }, 1000);
  };

  // Stop call duration timer
  const stopCallDurationTimer = () => {
    if (callDurationIntervalRef.current) {
      clearInterval(callDurationIntervalRef.current);
      callDurationIntervalRef.current = null;
    }
    setCallDuration(0);
  };

  // Initialize WebRTC and socket listeners for call handling
  const initializeCallServices = async () => {
    try {
      // Initialize WebRTC service
      webrtcRef.current = new WebRTCService();
      
      // Set up WebRTC listeners
      setupWebRTCListeners();
      
      // Set up additional socket listeners for call responses
      setupCallResponseListeners();
      
    } catch (error) {
      console.error('Failed to initialize call services:', error);
      setError('Failed to initialize call services');
    }
  };

  const setupWebRTCListeners = () => {
    if (!webrtcRef.current) return;

    webrtcRef.current.onConnectionStateChange((state: string) => {
      console.log('🔗 WebRTC connection state:', state);
      console.log('📱 Current call state before WebRTC state change:', callState);
      
      if (state === 'connected') {
        // Track connection start time for stability monitoring
        connectionStartTimeRef.current = Date.now();
        connectionStatsRef.current.connectionsSucceeded++;
        
        console.log('✅ Transitioning call state from', callState, 'to connected');
        setCallState('connected');
        setError(''); // Clear any previous errors
        startCallDurationTimer(); // Start timing the call
        
        // Clear connection timeout since we're now connected
        if (callTimeoutRef.current) {
          clearTimeout(callTimeoutRef.current);
          callTimeoutRef.current = null;
        }
        
        // Log connection success details
        console.log('✅ WebRTC Connection Established Successfully');
        console.log(`📊 Connection attempt #${connectionStatsRef.current.connectionsSucceeded}`);
        
        // Check connection quality after a brief delay
        setTimeout(() => {
          if (webrtcRef.current) {
            webrtcRef.current.getConnectionStats().then(stats => {
              console.log('📈 Connection quality stats:', stats);
            }).catch(err => console.warn('Failed to get connection stats:', err));
          }
        }, 2000);
        
      } else if (state === 'disconnected' || state === 'failed') {
        // Calculate connection duration for stability analysis
        let connectionDuration = 0;
        if (connectionStartTimeRef.current) {
          connectionDuration = Date.now() - connectionStartTimeRef.current;
          console.log(`⏱️ Connection lasted: ${connectionDuration}ms`);
          
          // Update average connection duration
          const currentAvg = connectionStatsRef.current.averageConnectionDuration;
          const newAvg = currentAvg === 0 ? connectionDuration : (currentAvg + connectionDuration) / 2;
          connectionStatsRef.current.averageConnectionDuration = newAvg;
          
          // Classify connection quality based on duration
          if (connectionDuration < 5000) { // Less than 5 seconds
            connectionStatsRef.current.networkQuality = 'poor';
            connectionStatsRef.current.lastDisconnectReason = 'Very short connection - likely network issues';
          } else if (connectionDuration < 30000) { // Less than 30 seconds
            connectionStatsRef.current.networkQuality = 'good';
            connectionStatsRef.current.lastDisconnectReason = 'Short connection - possible network instability';
          } else {
            connectionStatsRef.current.networkQuality = 'excellent';
            connectionStatsRef.current.lastDisconnectReason = 'Normal disconnection';
          }
          
          console.log(`📊 Network Quality Assessment: ${connectionStatsRef.current.networkQuality}`);
          console.log(`📊 Disconnect Reason: ${connectionStatsRef.current.lastDisconnectReason}`);
        }
        
        if (callState !== 'idle') { // Avoid duplicate disconnect handling
          console.log('🔗 WebRTC connection lost');
          
          // Provide specific error messages based on connection duration
          if (connectionDuration > 0 && connectionDuration < 5000) {
            setError('⚠️ Quick disconnect detected - network stability issues. Try moving closer to WiFi or check mobile signal.');
          } else if (state === 'failed') {
            setError('❌ Connection failed - network incompatibility detected. This may require TURN servers for your network setup.');
          } else {
            setError('Connection lost');
          }
          
          setCallState('idle');
          // Notify the other participant that the call has ended due to failure
          if (socketRef.current && currentCallPartner) {
            socketRef.current.emit('end-call', {
              targetCode: currentCallPartner,
              callerCode: myNumber
            });
          }
        }
        stopCallDurationTimer(); // Stop timing when disconnected
      } else if (state === 'connecting') {
        connectionStatsRef.current.connectionsAttempted++;
        console.log(`🔄 Connection attempt #${connectionStatsRef.current.connectionsAttempted}`);
      }
    });

    // Handle ICE candidates
    webrtcRef.current.onIceCandidate((candidate: RTCIceCandidate) => {
      if (socketRef.current && candidate) {
        // Use ref to avoid React state closure issues
        const targetPartner = currentCallPartnerRef.current;
        
        console.log('🧊 Sending ICE candidate to:', targetPartner);
        
        if (!targetPartner) {
          console.warn('⚠️ Cannot send ICE candidate - no current call partner set');
          console.warn('This may indicate a timing issue in call setup');
          return;
        }
        
        socketRef.current.emit('ice-candidate', {
          candidate: candidate.toJSON(),
          targetUserId: targetPartner
        });
      }
    });
  };

  const setupCallResponseListeners = () => {
    if (!socketRef.current) return;

    socketRef.current.on('call-answered', async ({ answer }: { answer: RTCSessionDescriptionInit }) => {
      console.log('📞 Call was answered by remote peer');
      if (webrtcRef.current) {
        try {
          await webrtcRef.current.setRemoteAnswer(answer);
          console.log('✅ Remote answer set successfully');
          // The WebRTC connection state change handler will set call state to 'connected'
          clearTimeout(callTimeoutRef.current!); // Clear connection timeout
        } catch (error) {
          console.error('❌ Failed to set remote answer:', error);
          cleanup();
          setError('Failed to establish connection - please try again');
          setCallState('idle');
        }
      }
    });

    socketRef.current.on('call-declined', () => {
      console.log('📞 Call was declined');
      
      // Stop transcription if it's running
      if (webrtcRef.current) {
        console.log('🎤 Stopping transcription due to call declined');
        webrtcRef.current.stopTranscriptionPublic();
      }
      
      setCallState('idle');
      setError('Call was declined');
      clearTimeout(callTimeoutRef.current!); // Clear connection timeout
    });

    socketRef.current.on('call-ended', ({ fromCode }: { fromCode: string }) => {
      console.log(`📞 Call ended by ${fromCode}`);
      
      // Stop transcription if it's running
      if (webrtcRef.current) {
        console.log('🎤 Stopping transcription due to call ended by other party');
        webrtcRef.current.stopTranscriptionPublic();
      }
      
      setCallState('idle');
      // Instead of setError('Call ended by other party'), show toast
      showToast('Call ended by other party');
      clearTimeout(callTimeoutRef.current!); // Clear connection timeout
    });

    // Listen for remote ICE candidates
    socketRef.current.on('ice-candidate', ({ candidate }: { candidate: RTCIceCandidateInit }) => {
      console.log('🧊 Received ICE candidate from remote peer');
      if (webrtcRef.current) {
        webrtcRef.current.addIceCandidate(candidate);
      }
    });
  };

  const handleAnswerCall = async () => {
    try {
      stopRingingEffect();
      
      // Validate current state
      if (callState !== 'incoming') {
        console.warn('⚠️ Attempted to answer call in wrong state:', callState);
        return;
      }
      
      if (!webrtcRef.current) {
        await initializeCallServices();
      }
      
      if (!webrtcRef.current || !socketRef.current) throw new Error('Services not initialized');
      
      console.log('📞 Attempting to answer call...');
      
      // Get the stored offer
      const offer = (window as any).incomingOffer;
      console.log('🔍 Looking for stored offer:', offer ? 'Found' : 'Not found');
      
      if (!offer) {
        console.error('❌ No offer found in window.incomingOffer');
        cleanup();
        throw new Error('No offer received - the call may have expired or been cancelled');
      }
      
      // Prepare iOS Safari for optimal audio handling
      await webrtcRef.current.prepareForIOSCall();
      
      console.log('🎤 Getting user media...');
      // Get user media and create answer
      await webrtcRef.current.getUserMedia();
      
      console.log('📝 Creating answer for offer...');
      const answer = await webrtcRef.current.createAnswer(offer);
      
      console.log('📡 Sending answer to caller:', currentCallPartner);
      socketRef.current.emit('answer-call', {
        callerCode: currentCallPartner,
        answer
      });
      
      console.log('✅ Call answer sent successfully');
      // DON'T set call state to 'connected' here - wait for WebRTC connection
      // The WebRTC connection state change handler will set it to 'connected'
      
      // Set a timeout for the recipient as well
      callTimeoutRef.current = window.setTimeout(() => {
        console.log('⏰ Recipient connection timeout after 30 seconds');
        cleanup();
        setError('Connection timeout - please try again');
        setCallState('idle');
      }, 30000); // 30 second timeout
      
      // Clean up the stored offer
      if ((window as any).incomingOffer) {
        delete (window as any).incomingOffer;
      }
      
    } catch (err) {
      console.error('❌ Failed to answer call:', err);
      cleanup();
      setError(`Failed to answer call: ${err instanceof Error ? err.message : 'Unknown error'}`);
      setCallState('idle');
      if ((window as any).incomingOffer) {
        delete (window as any).incomingOffer;
      }
    }
  };

  const handleDeclineCall = () => {
    stopRingingEffect();
    if (currentCallPartner && socketRef.current) {
      socketRef.current.emit('decline-call', { callerCode: currentCallPartner });
    }
    setCallState('idle');
    updateCurrentCallPartner('');
    // Clean up stored offer
    if ((window as any).incomingOffer) {
      delete (window as any).incomingOffer;
    }
  };

  const handleCallFriend = async () => {
    if (!friendNumber.trim()) return;
    if (callState !== 'idle') {
      setError('Cannot start a new call while another call is in progress.');
      return;
    }
    
    try {
      // Normalize the phone number before calling
      const normalizedNumber = normalizePhoneNumber(friendNumber.trim());
      console.log(`📞 Phone Number Normalization:`);
      console.log(`   Original input: "${friendNumber.trim()}"`);
      console.log(`   Normalized to: "${normalizedNumber}"`);
      
      updateCurrentCallPartner(normalizedNumber);
      setCallState('outgoing');
      setError(''); // Clear error before starting call
      
      if (!webrtcRef.current) {
        await initializeCallServices();
      }
      
      await initiateCall(normalizedNumber);
      
    } catch (err) {
      console.error('Failed to initiate call:', err);
      cleanup();
      setError(`Failed to start call: ${err instanceof Error ? err.message : 'Unknown error'}`);
      setCallState('idle');
      if ((window as any).incomingOffer) {
        delete (window as any).incomingOffer;
      }
    }
  };

  const handleCallViaLiveKit = async () => {
    if (!friendNumber.trim()) return;
    if (callState !== 'idle' || livekitCallState !== 'idle') {
      setError('Cannot start a new call while another call is in progress.');
      return;
    }
    
    try {
      // Normalize the phone number before calling (same as regular calls)
      const normalizedNumber = normalizePhoneNumber(friendNumber.trim());
      console.log(`📞 LiveKit Phone Number Normalization:`);
      console.log(`   Original input: "${friendNumber.trim()}"`);
      console.log(`   Normalized to: "${normalizedNumber}"`);
      
      // Pre-request microphone permissions to ensure user gesture requirement
      console.log('🎤 Pre-requesting microphone permissions for caller...');
      const stream = await navigator.mediaDevices.getUserMedia({ audio: true });
      stream.getTracks().forEach(track => track.stop()); // Stop test stream
      console.log('✅ Microphone permissions granted for caller');
      
      // Signal B via Socket.IO
      socketRef.current?.emit('call-user-livekit', {
        targetCode: normalizedNumber,
        callerCode: myNumber,
      });
      setLivekitCallPartner(normalizedNumber);
      setLivekitCallState('outgoing');
      console.log('📞 LiveKit call initiated, waiting for callee to accept...');
      // Wait for call-accepted-livekit event before joining room
      setError(''); // Clear error before starting call
    } catch (error) {
      console.error('❌ Failed to initiate LiveKit call:', error);
      setError(`Failed to initiate call: ${error instanceof Error ? error.message : 'Microphone permission required'}`);
    }
  };

  const handleAcceptLiveKitCall = async () => {
    console.log('📞 Callee accepting LiveKit call...');
    console.log(`   Caller code: "${livekitCallPartner}"`);
    console.log(`   Callee code: "${myNumber}"`);
    
    if (!socketRef.current) {
      console.error('❌ Socket not available for accepting call');
      setError('Socket connection not available');
      return;
    }
    
    // Validate numbers before proceeding
    if (!livekitCallPartner || livekitCallPartner.trim() === '') {
      console.error('❌ Cannot accept call: livekitCallPartner is empty');
      setError('Invalid call partner information');
      return;
    }
    
    if (!myNumber || myNumber.trim() === '') {
      console.error('❌ Cannot accept call: myNumber is empty');
      setError('Invalid user number information');
      return;
    }
    
    try {
      console.log('📡 Sending accept call signal to server...');
      socketRef.current.emit('accept-call-livekit', { callerCode: livekitCallPartner, calleeCode: myNumber });
      
      console.log('🚀 Callee joining LiveKit room immediately...');
      
      // Ensure we have user gesture for audio by requesting permissions first
      console.log('🎤 Requesting microphone permissions for callee...');
      const stream = await navigator.mediaDevices.getUserMedia({ audio: true });
      stream.getTracks().forEach(track => track.stop()); // Stop test stream
      console.log('✅ Microphone permissions granted for callee');
      
      // Join room immediately when accepting - no need to wait for server confirmation
      await joinLiveKitRoom(livekitCallPartner);
      setLivekitCallState('connected');
      startCallDurationTimer();
      
      console.log('✅ Callee successfully joined LiveKit room');
    } catch (error) {
      console.error('❌ Failed to accept LiveKit call:', error);
      setError(`Failed to accept call: ${error instanceof Error ? error.message : 'Unknown error'}`);
      setLivekitCallState('idle');
    }
  };

  const handleDeclineLiveKitCall = () => {
    socketRef.current?.emit('decline-call-livekit', { callerCode: livekitCallPartner, calleeCode: myNumber });
    setLivekitCallState('idle');
    setLivekitCallPartner('');
    stopCallDurationTimer();
  };

  const handleEndLiveKitCall = () => {
    liveKitRoomRef.current?.disconnect();
    socketRef.current?.emit('end-call-livekit', {
      targetCode: livekitCallPartner,
      fromCode: myNumber,
    });
    setLivekitCallState('idle');
    setLivekitCallPartner('');
    setParticipants([]);
    setIsInvitingBot(false);
    stopCallDurationTimer();
  };

  useEffect(() => {
    if (!socketRef.current) return;
    const onCallEndedLivekit = () => {
      liveKitRoomRef.current?.disconnect();
      setLivekitCallState('idle');
      setLivekitCallPartner('');
      setParticipants([]);
      setIsInvitingBot(false);
      setError('Call ended by other party');
      stopCallDurationTimer();
    };
    (socketRef.current as any).on('call-ended-livekit', onCallEndedLivekit);
    return () => {
      (socketRef.current as any)?.off('call-ended-livekit', onCallEndedLivekit);
    };
  }, [socketRef.current]);

  const joinLiveKitRoom = async (otherNumber: string) => {
    const livekitUrl = import.meta.env.VITE_LIVEKIT_URL;
    const tokenApiUrl = import.meta.env.VITE_LIVEKIT_TOKEN_URL;
    
    // Validate phone numbers before generating room name
    if (!myNumber || !otherNumber) {
      console.error('❌ Invalid phone numbers for LiveKit room:', { myNumber, otherNumber });
      setError('Invalid phone numbers for LiveKit call');
      return;
    }
    
    console.log('🎵 LiveKit Room Setup:');
    console.log(`   My number: "${myNumber}"`);
    console.log(`   Other number: "${otherNumber}"`);
    
    const roomName = getRoomName(myNumber, otherNumber);
    
    // Normalize identity to match room name format (digits only)
    const normalizeForIdentity = (phoneNumber: string): string => {
      const digitsOnly = phoneNumber.replace(/[\s\-\(\)\+]/g, '');
      
      // Handle 8-digit Singapore mobile numbers (without country code)
      if (digitsOnly.length === 8 && (digitsOnly.startsWith('8') || digitsOnly.startsWith('9'))) {
        return `65${digitsOnly}`; // Add 65 prefix for consistency
      }
      
      // Handle numbers that already have 65 prefix
      if (digitsOnly.startsWith('65') && digitsOnly.length === 10) {
        return digitsOnly;
      }
      
      // Return as-is if we can't normalize
      return digitsOnly;
    };
    
    const identity = normalizeForIdentity(myNumber);
    
    console.log(`   Generated room name: ${roomName}`);
    console.log(`   Original myNumber: "${myNumber}"`);
    console.log(`   Normalized identity: "${identity}"`);
    console.log(`   LiveKit URL: ${livekitUrl}`);
        console.log(`   Token API URL: ${tokenApiUrl}`);
    
    let token;
    try {
      console.log(`🔗 Requesting token from: ${tokenApiUrl}?room=${encodeURIComponent(roomName)}&identity=${encodeURIComponent(identity)}`);
      const response = await fetch(`${tokenApiUrl}?room=${encodeURIComponent(roomName)}&identity=${encodeURIComponent(identity)}`);
      
      if (!response.ok) {
        const errorText = await response.text();
        console.error(`❌ Token request failed: ${response.status} ${response.statusText}`);
        console.error(`❌ Error response: ${errorText}`);
        throw new Error(`Token request failed: ${response.status} ${response.statusText}`);
      }
      
      const tokenData = await response.json();
      token = tokenData.token;
      
      if (!token) {
        console.error('❌ No token received from server');
        throw new Error('No token received from server');
      }
      
      console.log(`🎟️ Token received: ${token.substring(0, 50)}...`);
      console.log(`🎟️ Token length: ${token.length} characters`);
    } catch (error) {
      console.error('❌ Failed to get LiveKit token:', error);
      setError(`Failed to get LiveKit token: ${error instanceof Error ? error.message : 'Unknown error'}`);
      return;
    }
    
    const room = new Room();
    
    // Handle remote audio tracks - using Map to handle multiple participants
    const remoteAudioElements = new Map<string, HTMLAudioElement>();
    
    // Define track subscription handler as a separate function for reuse
    const handleTrackSubscription = (track: any, publication: any, participant: any) => {
      console.log('🎵 Handling track subscription:');
      console.log(`   From: ${participant.identity}`);
      console.log(`   Track kind: ${track.kind}`);
      console.log(`   Track source: ${track.source}`);
      console.log(`   Track SID: ${track.sid}`);
      console.log(`   Publication SID: ${publication.trackSid}`);
      
      if (track.kind === 'audio') {
        console.log('🎤 Audio track received, setting up playback...');
        
        // Clean up any existing audio element for this participant
        const existingAudio = remoteAudioElements.get(participant.identity);
        if (existingAudio) {
          try { 
            console.log('🔄 Detaching previous audio element for:', participant.identity);
            track.detach(existingAudio);
            existingAudio.remove(); 
            remoteAudioElements.delete(participant.identity);
          } catch (err) {
            console.warn('⚠️ Error detaching previous audio:', err);
          }
        }
        
        try {
          const audioElement = track.attach() as HTMLAudioElement;
          console.log('🔗 Audio element attached for:', participant.identity);
          
          // Configure audio element for optimal playback
          audioElement.autoplay = true;
          audioElement.volume = 1.0;
          audioElement.muted = false;
          audioElement.setAttribute('playsinline', 'true'); // Important for mobile
          audioElement.style.display = 'none'; // Hide the audio element
          
          // Store the audio element
          remoteAudioElements.set(participant.identity, audioElement);
          
          // Add to DOM first, then set up event listeners
          document.body.appendChild(audioElement);
          console.log('✅ Remote audio element added to DOM for:', participant.identity);

          // Handle autoplay policy with user-friendly error handling
          const playAudio = async () => {
            try {
              await audioElement.play();
              console.log('▶️ Audio playback started successfully for', participant.identity);
            } catch (err: any) {
              console.warn('⚠️ Audio playback was blocked by browser autoplay policy for', participant.identity, err);
              
              // Show user-friendly message for autoplay issues
              if (err.name === 'NotAllowedError') {
                console.log('🔊 Requesting user interaction to enable audio playback...');
                setError('Click anywhere to enable audio playback');
                
                // Add a one-time click handler to enable audio
                const enableAudio = () => {
                  audioElement.play().then(() => {
                    console.log('▶️ Audio enabled after user interaction for', participant.identity);
                    setError(''); // Clear the error message
                  }).catch((retryErr) => {
                    console.error('❌ Still failed to play audio after user interaction:', retryErr);
                  });
                  document.removeEventListener('click', enableAudio);
                };
                
                document.addEventListener('click', enableAudio, { once: true });
              }
            }
          };
          
          // Try to play immediately, but handle autoplay gracefully
          playAudio();
          
          // Test audio levels after a short delay
          setTimeout(() => {
            console.log('🔊 Audio element test for', participant.identity, ':', {
              volume: audioElement.volume,
              muted: audioElement.muted,
              paused: audioElement.paused,
              currentTime: audioElement.currentTime,
              duration: audioElement.duration,
              readyState: audioElement.readyState,
              networkState: audioElement.networkState
            });
            
            // Ensure volume is at maximum and not muted
            audioElement.volume = 1.0;
            audioElement.muted = false;
            console.log('🔊 Audio settings optimized for:', participant.identity);
            
            // If audio is still paused, try to resume it
            if (audioElement.paused) {
              console.log('⚠️ Audio is paused, attempting to resume...');
              audioElement.play().catch((err) => {
                console.warn('Could not resume paused audio:', err);
              });
            }
          }, 1000);
          
          // Add event listeners for debugging
          audioElement.onloadedmetadata = () => {
            console.log('✅ Audio metadata loaded for', participant.identity, ', duration:', audioElement.duration);
          };
          
          audioElement.oncanplay = () => {
            console.log('✅ Audio can play for', participant.identity);
          };
          
          audioElement.onplay = () => {
            console.log('🎵 Audio playback started for', participant.identity);
          };
          
          audioElement.onerror = (error) => {
            console.error('❌ Audio playback error for', participant.identity, ':', error);
          };
          
        } catch (error) {
          console.error('❌ Error setting up audio playback for', participant.identity, ':', error);
        }
      }
    };
    
    // Add connection event listeners for debugging
    room.on('connected', () => {
      console.log('🟢 LiveKit room connected successfully');
      console.log(`   Room name: ${room.name}`);
      console.log(`   Local participant SID: ${room.localParticipant.sid}`);
      console.log(`   Local participant identity: ${room.localParticipant.identity}`);
    });
    
    room.on('disconnected', (reason) => {
      console.log('🔴 LiveKit room disconnected:', reason);
    });
    
    room.on('reconnecting', () => {
      console.log('🔄 LiveKit room reconnecting...');
    });
    
    room.on('reconnected', () => {
      console.log('🟢 LiveKit room reconnected');
    });
    
    // Add audio level monitoring
    room.on('localTrackPublished', (publication) => {
      console.log('📡 Local track published:', publication.trackSid, publication.kind);
      
      if (publication.kind === 'audio' && publication.track) {
        console.log('🎤 Setting up audio level monitoring for local track');
        
        // Monitor audio levels to detect if microphone is working
        const audioTrack = publication.track as any;
        if (audioTrack.mediaStreamTrack) {
          // Create audio context to monitor levels (if available)
          try {
            const audioContext = new (window.AudioContext || (window as any).webkitAudioContext)();
            const source = audioContext.createMediaStreamSource(new MediaStream([audioTrack.mediaStreamTrack]));
            const analyser = audioContext.createAnalyser();
            source.connect(analyser);
            
            analyser.fftSize = 32;
            const bufferLength = analyser.frequencyBinCount;
            const dataArray = new Uint8Array(bufferLength);
            
            let silenceCount = 0;
            const checkAudioLevel = () => {
              analyser.getByteFrequencyData(dataArray);
              const average = dataArray.reduce((a, b) => a + b) / bufferLength;
              
              if (average < 5) {
                silenceCount++;
                if (silenceCount % 10 === 0) { // Log every 10 silence checks
                  console.log(`🔇 Audio level check: ${average.toFixed(2)} (silence count: ${silenceCount})`);
                }
              } else {
                if (silenceCount > 0) {
                  console.log(`🎤 Audio detected! Level: ${average.toFixed(2)} (ending silence streak of ${silenceCount})`);
                  silenceCount = 0;
                }
              }
            };
            
            const audioLevelInterval = setInterval(checkAudioLevel, 1000);
            
            // Clean up when room disconnects
            room.once('disconnected', () => {
              clearInterval(audioLevelInterval);
              audioContext.close();
            });
            
          } catch (error) {
            console.warn('⚠️ Could not set up audio level monitoring:', error);
          }
        }
      }
    });
    
    // Monitor for silence detection events from LiveKit
    room.on('localTrackUnpublished', (publication) => {
      console.log('📡 Local track unpublished:', publication.trackSid, publication.kind);
    });
    
    // Add error handling for connection issues
    room.on('disconnected', (reason) => {
      console.log('🔴 LiveKit connection error or disconnect:', reason);
    });
    
    console.log('🔌 Connecting to LiveKit room...');
    console.log(`   Room name: ${roomName}`);
    console.log(`   Identity: ${identity}`);
    console.log(`   LiveKit URL: ${livekitUrl}`);
    
    try {
      await room.connect(livekitUrl, token);
      console.log('✅ LiveKit room connection initiated successfully');
    } catch (error) {
      console.error('❌ Failed to connect to LiveKit room:', error);
      setError(`Failed to connect to LiveKit room: ${error instanceof Error ? error.message : 'Unknown error'}`);
      return;
    }

    console.log('🎤 Creating local audio track...');
    try {
      // First, test microphone access with getUserMedia to ensure permissions
      console.log('🎤 Testing microphone access...');
      const testStream = await navigator.mediaDevices.getUserMedia({ 
        audio: {
          echoCancellation: true,
          noiseSuppression: true,
          autoGainControl: true,
          sampleRate: 48000,
          channelCount: 1
        } 
      });
      
      // Verify the stream has audio tracks
      const audioTracks = testStream.getAudioTracks();
      console.log(`🎤 Audio tracks available: ${audioTracks.length}`);
      
      if (audioTracks.length === 0) {
        throw new Error('No audio tracks available from microphone');
      }
      
      // Test the audio track with a more comprehensive check
      const testTrack = audioTracks[0];
      console.log('🎤 Test track properties:', {
        enabled: testTrack.enabled,
        muted: testTrack.muted,
        readyState: testTrack.readyState,
        label: testTrack.label,
        settings: testTrack.getSettings()
      });
      
      // Test audio levels on the test stream before stopping it
      await testAudioLevelsBeforeJoining(testStream);
      
      // Stop the test stream before creating LiveKit track
      testStream.getTracks().forEach(track => track.stop());
      console.log('✅ Microphone test completed successfully');
      
      // Now create the LiveKit audio track with the same constraints
      const audioTrack = await createLocalAudioTrack({
        echoCancellation: true,
        noiseSuppression: true,
        autoGainControl: true,
        sampleRate: 48000,
        channelCount: 1
      });
      
      console.log('✅ Local audio track created successfully:');
      console.log(`   Track SID: ${audioTrack.sid}`);
      console.log(`   Track kind: ${audioTrack.kind}`);
      console.log(`   Track source: ${audioTrack.source}`);
      console.log(`   Track is muted: ${audioTrack.isMuted}`);
      
      // Check MediaStreamTrack properties
      const mediaStreamTrack = audioTrack.mediaStreamTrack;
      if (mediaStreamTrack) {
        console.log('🎤 MediaStreamTrack properties:');
        console.log(`   Ready state: ${mediaStreamTrack.readyState}`);
        console.log(`   Enabled: ${mediaStreamTrack.enabled}`);
        console.log(`   Muted: ${mediaStreamTrack.muted}`);
        console.log(`   Label: ${mediaStreamTrack.label}`);
        console.log(`   Settings:`, mediaStreamTrack.getSettings());
        
        // Force enable the track if it's disabled
        if (!mediaStreamTrack.enabled) {
          console.log('⚠️ Audio track is disabled, enabling...');
          mediaStreamTrack.enabled = true;
        }
        
        // Test if the track is producing audio data
        console.log('🔊 Testing audio data production...');
        const audioContext = new (window.AudioContext || (window as any).webkitAudioContext)();
        const source = audioContext.createMediaStreamSource(new MediaStream([mediaStreamTrack]));
        const analyser = audioContext.createAnalyser();
        source.connect(analyser);
        
        analyser.fftSize = 32;
        const bufferLength = analyser.frequencyBinCount;
        const dataArray = new Uint8Array(bufferLength);
        
        // Quick audio level test
        let hasAudio = false;
        for (let i = 0; i < 10; i++) {
          analyser.getByteFrequencyData(dataArray);
          const average = dataArray.reduce((a, b) => a + b) / bufferLength;
          if (average > 0) {
            hasAudio = true;
            console.log(`🎤 Audio data detected: level ${average.toFixed(2)}`);
            break;
          }
          await new Promise(resolve => setTimeout(resolve, 100));
        }
        
        if (!hasAudio) {
          console.warn('⚠️ No audio data detected - microphone may be muted or disconnected');
        }
        
        audioContext.close();
      }
      
      // Ensure the track is not muted before publishing
      if (audioTrack.isMuted) {
        console.log('🔊 Audio track is muted, unmuting...');
        await audioTrack.unmute();
      }
      
      console.log('📤 Publishing local audio track...');
      const publication = await room.localParticipant.publishTrack(audioTrack, {
        name: 'microphone'
      });
      
      console.log('✅ Local audio track published successfully:');
      console.log(`   Publication SID: ${publication.trackSid}`);
      console.log(`   Publication kind: ${publication.kind}`);
      console.log(`   Publication source: ${publication.source}`);
      console.log(`   Publication subscribed: ${publication.isSubscribed}`);
      console.log(`   Publication enabled: ${publication.isEnabled}`);
      console.log(`   Publication muted: ${publication.isMuted}`);
      
      // Wait a moment and check if the publication is working
      setTimeout(() => {
        console.log('🔊 Post-publish track status check:');
        console.log(`   Track is muted: ${audioTrack.isMuted}`);
        console.log(`   Publication is muted: ${publication.isMuted}`);
        console.log(`   Publication is enabled: ${publication.isEnabled}`);
        console.log(`   MediaStreamTrack enabled: ${mediaStreamTrack?.enabled}`);
        console.log(`   MediaStreamTrack muted: ${mediaStreamTrack?.muted}`);
        console.log(`   MediaStreamTrack readyState: ${mediaStreamTrack?.readyState}`);
        
        // Force unmute if still muted
        if (audioTrack.isMuted || publication.isMuted) {
          console.log('⚠️ Track still muted, forcing unmute...');
          audioTrack.unmute().then(() => {
            console.log('✅ Track unmuted successfully');
          }).catch((error) => {
            console.error('❌ Failed to unmute track:', error);
          });
        }
      }, 1000);
      
    } catch (error) {
      console.error('❌ Failed to create or publish audio track:', error);
      throw error;
    }
    
    liveKitRoomRef.current = room;
    
    // Initialize participants list with current participants
    const updateParticipantsList = () => {
      const participantsList = Array.from(room.remoteParticipants.values()).map(p => ({
        identity: p.identity,
        isBot: p.identity.includes('bot') || p.identity.includes('mulisa')
      }));
      
      // Add local participant
      participantsList.push({
        identity: room.localParticipant.identity,
        isBot: false
      });
      
      console.log('👥 Participants updated:', participantsList);
      setParticipants(participantsList);
    };
    
    // Track participant events
    room.on('participantConnected', (participant) => {
      console.log('👋 Participant connected:', participant.identity);
      console.log(`   Participant SID: ${participant.sid}`);
      console.log(`   Participant tracks: ${participant.trackPublications.size}`);
      
      // Log existing tracks
      participant.trackPublications.forEach((publication, sid) => {
        console.log(`   📡 Track publication: ${sid} (${publication.kind})`);
      });
      
      updateParticipantsList();
    });
    
    room.on('participantDisconnected', (participant) => {
      console.log('👋 Participant disconnected:', participant.identity);
      updateParticipantsList();
    });
    
    // Add track publication events for debugging
    room.on('trackPublished', (publication, participant) => {
      console.log('📡 Track published:');
      console.log(`   From: ${participant.identity}`);
      console.log(`   Track SID: ${publication.trackSid}`);
      console.log(`   Kind: ${publication.kind}`);
      console.log(`   Source: ${publication.source}`);
    });
    
    room.on('trackUnpublished', (publication, participant) => {
      console.log('📡 Track unpublished:');
      console.log(`   From: ${participant.identity}`);
      console.log(`   Track SID: ${publication.trackSid}`);
    });
    
    // Initial participants update
    updateParticipantsList();
    
    // Check for existing remote tracks when we join and ensure proper subscription
    console.log('🔍 Checking for existing remote participants and tracks...');
    room.remoteParticipants.forEach((participant) => {
      console.log(`👤 Existing participant: ${participant.identity}`);
      console.log(`   Track publications: ${participant.trackPublications.size}`);
      
      participant.trackPublications.forEach((publication) => {
        console.log(`   📡 Existing track: ${publication.trackSid} (${publication.kind}, subscribed: ${publication.isSubscribed})`);
        
        // Force subscription to existing audio tracks
        if (publication.kind === 'audio') {
          if (publication.isSubscribed && publication.track) {
            console.log('🔄 Manually handling existing subscribed audio track');
            // Directly call our track subscription handler
            handleTrackSubscription(publication.track, publication, participant);
          } else if (!publication.isSubscribed) {
            console.log('🔄 Subscribing to existing unsubscribed audio track');
            // Force subscription to the track
            publication.setSubscribed(true);
          }
        }
      });
    });
    
    room.on('trackSubscribed', (track, publication, participant) => {
      console.log('🎵 Track subscribed event fired:');
      console.log(`   From: ${participant.identity}`);
      console.log(`   Track kind: ${track.kind}`);
      console.log(`   Track source: ${track.source}`);
      console.log(`   Track SID: ${track.sid}`);
      console.log(`   Publication SID: ${publication.trackSid}`);
      
      // Use the same handler for both existing and new track subscriptions
      handleTrackSubscription(track, publication, participant);
    });
    
    // Handle track unsubscription
    room.on('trackUnsubscribed', (track, _publication, participant) => {
      console.log('🔇 Track unsubscribed:');
      console.log(`   From: ${participant.identity}`);
      console.log(`   Track kind: ${track.kind}`);
      console.log(`   Track source: ${track.source}`);
      
      if (track.kind === 'audio') {
        const audioElement = remoteAudioElements.get(participant.identity);
        if (audioElement) {
          try {
            track.detach(audioElement);
            audioElement.remove();
            remoteAudioElements.delete(participant.identity);
            console.log('✅ Remote audio element cleaned up for:', participant.identity);
          } catch (err) {
            console.warn('⚠️ Error cleaning up audio element for', participant.identity, ':', err);
          }
        }
      }
    });
    // Clean up remote audio on disconnect
    room.on('disconnected', () => {
      console.log('🔌 Room disconnected, clearing participants');
      setParticipants([]);
      setIsInvitingBot(false);
      
      // Clean up all remote audio elements
      for (const [participantId, audioElement] of remoteAudioElements.entries()) {
        try {
          audioElement.remove();
          console.log('🧹 Cleaned up audio element for:', participantId);
        } catch (err) {
          console.warn('⚠️ Error cleaning up audio element for', participantId, ':', err);
        }
      }
      remoteAudioElements.clear();
    });
    // Optionally: handle remote tracks, update UI, etc.
  };

  // Function to trigger bot to join the room
  const inviteBotToCall = async () => {
    if (livekitCallState !== 'connected' || !livekitCallPartner) {
      console.warn('Cannot invite bot: no active LiveKit call');
      return;
    }

    if (isInvitingBot) {
      console.warn('Bot invite already in progress');
      return;
    }

    // Validate phone numbers before inviting bot
    if (!myNumber || !livekitCallPartner) {
      console.error('❌ Invalid phone numbers for bot invitation:', { myNumber, livekitCallPartner });
      setError('Cannot invite AI Oracle: Invalid phone numbers detected');
      return;
    }

    // Clean and validate phone numbers
    const cleanMyNumber = myNumber.replace(/\D/g, '');
    const cleanPartnerNumber = livekitCallPartner.replace(/\D/g, '');
    
    if (!cleanMyNumber || !cleanPartnerNumber) {
      console.error('❌ Phone numbers contain no digits:', { cleanMyNumber, cleanPartnerNumber });
      setError('Cannot invite AI Oracle: Phone numbers must contain digits');
      return;
    }

    console.log('🤖 Inviting bot with validated numbers:', { myNumber: cleanMyNumber, partner: cleanPartnerNumber });

    // Notify other participants that bot invitation is starting
    socketRef.current?.emit('bot-invitation-started', {
      roomParticipants: [myNumber, livekitCallPartner]
    });
    
    setIsInvitingBot(true);
    
    try {
      const botServerUrl = import.meta.env.VITE_BOT_SERVER_URL || 'http://localhost:4000';
      console.log('🤖 Using bot server URL:', botServerUrl);
      
      const response = await fetch(`${botServerUrl}/join-room?number1=${encodeURIComponent(cleanMyNumber)}&number2=${encodeURIComponent(cleanPartnerNumber)}`);
      const result = await response.json();
      
      if (result.success) {
        console.log('🤖 Bot invited successfully:', result.message);
        // The bot should appear in the participants list automatically via the room events
      } else {
        console.error('❌ Failed to invite bot:', result.error);
        setError(`Failed to invite AI Oracle: ${result.error}`);
      }
    } catch (error) {
      console.error('❌ Error inviting bot:', error);
      setError('Failed to invite AI Oracle. Please try again.');
    } finally {
      // Notify other participants that bot invitation is completed
      socketRef.current?.emit('bot-invitation-completed', {
        roomParticipants: [myNumber, livekitCallPartner]
      });
      setIsInvitingBot(false);
    }
  };

  // Comprehensive audio diagnostic function (available for debugging: call runAudioDiagnostics() in console)
  const runAudioDiagnostics = async () => {
    console.log('🔍 Running comprehensive audio diagnostics...');
    
    try {
      // Check if getUserMedia is available
      if (!navigator.mediaDevices || !navigator.mediaDevices.getUserMedia) {
        console.error('❌ getUserMedia not supported in this browser');
        return { success: false, error: 'getUserMedia not supported' };
      }
      
      // Test microphone permissions
      console.log('🎤 Testing microphone permissions...');
      const stream = await navigator.mediaDevices.getUserMedia({ audio: true });
      
      const audioTracks = stream.getAudioTracks();
      console.log(`🎤 Available audio tracks: ${audioTracks.length}`);
      
      if (audioTracks.length === 0) {
        stream.getTracks().forEach(track => track.stop());
        return { success: false, error: 'No audio tracks available' };
      }
      
      const track = audioTracks[0];
      console.log('🎤 Primary audio track:', {
        label: track.label,
        enabled: track.enabled,
        muted: track.muted,
        readyState: track.readyState,
        settings: track.getSettings(),
        capabilities: track.getCapabilities()
      });
      
      // Test audio context and analysis
      console.log('🔊 Testing audio analysis...');
      const audioContext = new (window.AudioContext || (window as any).webkitAudioContext)();
      const source = audioContext.createMediaStreamSource(stream);
      const analyser = audioContext.createAnalyser();
      source.connect(analyser);
      
      analyser.fftSize = 256;
      const bufferLength = analyser.frequencyBinCount;
      const dataArray = new Uint8Array(bufferLength);
      
      // Test for 3 seconds
      let maxLevel = 0;
      let audioDetected = false;
      
      for (let i = 0; i < 30; i++) {
        analyser.getByteFrequencyData(dataArray);
        const average = dataArray.reduce((a, b) => a + b) / bufferLength;
        const max = Math.max(...dataArray);
        
        if (average > maxLevel) maxLevel = average;
        if (average > 1) audioDetected = true;
        
        if (i % 10 === 0) {
          console.log(`🔊 Audio test ${i/10 + 1}/3: avg=${average.toFixed(2)}, max=${max}`);
        }
        
        await new Promise(resolve => setTimeout(resolve, 100));
      }
      
      // Clean up
      audioContext.close();
      stream.getTracks().forEach(track => track.stop());
      
      console.log(`🔊 Audio diagnostic results:`);
      console.log(`   Audio detected: ${audioDetected}`);
      console.log(`   Max level: ${maxLevel.toFixed(2)}`);
      console.log(`   Track enabled: ${track.enabled}`);
      console.log(`   Track muted: ${track.muted}`);
      
      if (!audioDetected) {
        console.warn('⚠️ No audio input detected - microphone may be muted or disconnected');
        return { 
          success: false, 
          error: 'No audio input detected',
          details: {
            trackEnabled: track.enabled,
            trackMuted: track.muted,
            maxLevel: maxLevel,
            label: track.label
          }
        };
      }
      
      console.log('✅ Audio diagnostics passed');
      return { success: true, maxLevel: maxLevel };
      
    } catch (error) {
      console.error('❌ Audio diagnostics failed:', error);
      return { success: false, error: error instanceof Error ? error.message : 'Unknown error' };
    }
  };

  // Make diagnostics available globally for debugging
  React.useEffect(() => {
    (window as any).runAudioDiagnostics = runAudioDiagnostics;
    return () => {
      delete (window as any).runAudioDiagnostics;
    };
  }, []);

  const initiateCall = async (targetNumber: string) => {
    try {
      if (!webrtcRef.current || !socketRef.current) throw new Error('Services not initialized');
      
      console.log(`🔄 Starting call to ${targetNumber} from ${myNumber}`);
      
      // Prepare iOS Safari for optimal audio handling
      await webrtcRef.current.prepareForIOSCall();
      
      // Set a timeout for the call connection
      callTimeoutRef.current = window.setTimeout(() => {
        console.log('⏰ Call connection timeout after 30 seconds');
        console.log('🔍 Attempting connection recovery...');
        
        // Try ICE restart first
        if (webrtcRef.current) {
          webrtcRef.current.restartIce().catch(() => {
            console.log('❌ ICE restart failed, ending call');
            cleanup();
            setError('Connection timeout - network issues detected');
            setCallState('idle');
          });
        } else {
          cleanup();
          setError('Connection timeout - please try again');
          setCallState('idle');
        }
        if ((window as any).incomingOffer) {
          delete (window as any).incomingOffer;
        }
      }, 30000); // 30 second timeout
      
      // Get user media and create offer
      console.log('🎤 Getting user media...');
      await webrtcRef.current.getUserMedia();
      
      console.log('📝 Creating WebRTC offer...');
      const offer = await webrtcRef.current.createOffer();
      
      // Send call request with offer
      console.log('📡 Sending call-user event to server...');
      
      socketRef.current.emit('call-user', {
        targetCode: targetNumber,
        callerCode: myNumber,
        offer: offer
      });

      console.log(`✅ Call initiated to ${targetNumber} from ${myNumber} with offer`);
      
    } catch (err) {
      cleanup();
      setError(`Failed to initiate call: ${err instanceof Error ? err.message : 'Unknown error'}`);
      setCallState('idle');
      if ((window as any).incomingOffer) {
        delete (window as any).incomingOffer;
      }
    }
  };

  const endCall = () => {
    // Notify the other party that we're ending the call
    if (socketRef.current && currentCallPartner) {
      socketRef.current.emit('end-call', {
        targetCode: currentCallPartner,
        callerCode: myNumber
      });
      console.log(`📞 Ending call with ${currentCallPartner}`);
    }
    
    // Clear any timeouts and timers
    if (callTimeoutRef.current) {
      clearTimeout(callTimeoutRef.current);
      callTimeoutRef.current = null;
    }
    stopCallDurationTimer();
    
    // Clean up call state
    cleanup();
    setCallState('idle');
    updateCurrentCallPartner('');
    setError('');
  };

  const toggleMute = () => {
    if (livekitCallState === 'connected' && liveKitRoomRef.current) {
      // Handle LiveKit muting
      const audioPublication = liveKitRoomRef.current.localParticipant.audioTrackPublications.values().next().value;
      if (audioPublication && audioPublication.track) {
        const newMutedState = !isMuted;
        if (newMutedState) {
          audioPublication.track.mute();
        } else {
          audioPublication.track.unmute();
        }
        setIsMuted(newMutedState);
        console.log(`🔇 LiveKit audio ${newMutedState ? 'muted' : 'unmuted'}`);
        
        // Debug the track state
        console.log('🎤 Local audio track state:', {
          isMuted: audioPublication.track.isMuted,
          trackSid: audioPublication.trackSid,
          kind: audioPublication.track.kind,
          source: audioPublication.track.source
        });
      } else {
        console.warn('⚠️ No audio track found for LiveKit muting');
      }
    } else if (webrtcRef.current) {
      // Handle WebRTC muting
      webrtcRef.current.toggleMute();
      setIsMuted(!isMuted);
    }
  };

  const toggleTranscription = async () => {
    if (!showTranscription) {
      // Starting transcription
      if (!webrtcRef.current || !socketRef.current) {
        console.error('WebRTC or Socket service not available');
        setTranscriptionError('WebRTC or Socket service not available');
        return;
      }

      // Check if we're in a call
      if (callState !== 'connected') {
        setTranscriptionError('Transcription is only available during active calls');
        return;
      }

      setIsTranscriptionLoading(true);
      setTranscriptionError('');

      try {
        // Generate a unique conversation ID
        const conversationId = `call-${Date.now()}-${Math.random().toString(36).substr(2, 9)}`;
        
        // Enable transcription with the socket service
        await webrtcRef.current.enableTranscription(conversationId, myNumber, socketRef.current);
        
        // Set up transcription callback
        webrtcRef.current.onTranscription((result) => {
          setTranscripts(prev => [...prev, result]);
        });

        // Set up error callback
        webrtcRef.current.onTranscriptionError?.((error) => {
          setTranscriptionError(error);
        });

        // Start transcription with the local stream
        const localStream = webrtcRef.current.getLocalStream();
        if (localStream && localStream.active) {
          await webrtcRef.current.startTranscriptionPublic(localStream);
          console.log('🎤 Transcription started successfully');
        } else {
          throw new Error('No active local stream available for transcription');
        }
      } catch (error) {
        console.error('Failed to start transcription:', error);
        setTranscriptionError(`Failed to start transcription: ${error instanceof Error ? error.message : 'Unknown error'}`);
      } finally {
        setIsTranscriptionLoading(false);
      }
    } else {
      // Stopping transcription
      setIsTranscriptionLoading(true);
      
      try {
        if (webrtcRef.current) {
          webrtcRef.current.stopTranscriptionPublic();
          setTranscriptionError('');
          console.log('🎤 Transcription stopped');
        }
      } catch (error) {
        console.error('Failed to stop transcription:', error);
        setTranscriptionError('Failed to stop transcription');
      } finally {
        setIsTranscriptionLoading(false);
      }
    }

    setShowTranscription(!showTranscription);
  };

  const toggleOracle = () => {
    setShowOracle(!showOracle);
  };

  const cleanup = () => {
    console.log('🧹 Cleaning up call services...');
    
    // Clear all timers and timeouts
    if (callTimeoutRef.current) {
      clearTimeout(callTimeoutRef.current);
      callTimeoutRef.current = null;
    }
    
    if (callDurationIntervalRef.current) {
      clearInterval(callDurationIntervalRef.current);
      callDurationIntervalRef.current = null;
    }
    
    if (ringIntervalRef.current) {
      clearInterval(ringIntervalRef.current);
      ringIntervalRef.current = null;
    }
    
    // Clean up WebRTC resources
    if (webrtcRef.current) {
      webrtcRef.current.cleanup();
      webrtcRef.current = null;
    }
    
    // DON'T remove socket listeners here - they're needed for future calls
    // Socket cleanup should only happen on page unload/component unmount
    
    // Clean up any stored offers
    if ((window as any).incomingOffer) {
      delete (window as any).incomingOffer;
    }
    
    // Reset call-related state
    setCallDuration(0);
    setIsMuted(false);
    setIsRinging(false);
    
    // Extra: reset error and call partner
    setError('');
    updateCurrentCallPartner('');
    
    console.log('✅ Call cleanup completed');
  };

  // Error recovery function - allows recovery without page reload
  const recoverFromError = async () => {
    console.log('🔄 Recovering from error...');
    
    // Clean up everything
    cleanup();
    
    // Reset state
    setCallState('idle');
    updateCurrentCallPartner('');
    setError('');
    
    // Reinitialize services if needed
    try {
      if (!socketRef.current) {
        await initializeCallServices();
      }
      console.log('✅ Recovery completed');
    } catch (err) {
      console.error('❌ Recovery failed:', err);
      setError('Recovery failed - please refresh the page');
    }
  };

  const copyMyNumber = async () => {
    try {
      await navigator.clipboard.writeText(myNumber);
      alert('Number copied to clipboard!');
    } catch (error) {
      // Fallback for older browsers
      const textArea = document.createElement('textarea');
      textArea.value = myNumber;
      document.body.appendChild(textArea);
      textArea.select();
      document.execCommand('copy');
      document.body.removeChild(textArea);
      alert('Number copied to clipboard!');
    }
  };

  // Simple phone number validation - just check if we have enough digits
  const validatePhoneNumber = (phoneNumber: string): { isValid: boolean, message: string } => {
    if (!phoneNumber.trim()) {
      return { isValid: false, message: '' };
    }

    const digitsOnly = phoneNumber.replace(/[\s\-\(\)\+]/g, '');
    const normalized = normalizePhoneNumber(phoneNumber.trim());
    
    // Just check if we have a reasonable number of digits (8-10)
    if (digitsOnly.length >= 8 && digitsOnly.length <= 10) {
      return { 
        isValid: true, 
        message: `Will call: ${normalized}` 
      };
    } else if (digitsOnly.length < 8) {
      return { 
        isValid: false, 
        message: 'Too short - need at least 8 digits' 
      };
    } else {
      return { 
        isValid: false, 
        message: 'Too long - max 10 digits' 
      };
    }
  };

  // Helper function to update current call partner (both state and ref)
  const updateCurrentCallPartner = (partner: string) => {
    setCurrentCallPartner(partner);
    currentCallPartnerRef.current = partner;
    console.log('📱 Updated current call partner to:', partner || '(empty)');
  };

  const showToast = useToast();

  return (
    <ToastProvider>
      <div className="min-h-screen flex items-center justify-center p-4 bg-gradient-to-br from-blue-50 to-indigo-100">
        <div className="max-w-md mx-auto">
          <Header />
          <div className="bg-white rounded-2xl shadow-2xl p-8 border border-gray-100">
            <CallInput
              friendNumber={friendNumber}
              onChange={handlePhoneNumberChange}
              onKeyPress={handlePhoneNumberKeyPress}
              onCall={handleCallFriend}
              onCallLiveKit={handleCallViaLiveKit}
            />
            <div className="relative my-8">
              <div className="absolute inset-0 flex items-center">
                <div className="w-full border-t border-gray-400"></div>
              </div>
              <div className="relative flex justify-center text-sm">
                <span className="px-4 bg-white text-gray-500"></span>
              </div>
            </div>
            <MyNumber
              myNumber={myNumber}
              onCopy={copyMyNumber}
            />
            <StatusIndicator isConnected={isConnected} />
            <div className="mt-6">
              <Instructions />
            </div>
          </div>
          <Footer />
          {/* Call Interface Overlay - shows different content based on call state */}
          {callState !== 'idle' && (
            <CallInterface
              callState={callState as CallInterfaceState}
              error={error}
              isMuted={isMuted}
              callDuration={callDuration}
              currentCallPartner={currentCallPartner}
              isRinging={isRinging}
              onMute={toggleMute}
              onEndCall={endCall}
              onAnswer={handleAnswerCall}
              onDecline={handleDeclineCall}
              onRetry={recoverFromError}
                  showTranscription={showTranscription}
                  onToggleTranscription={toggleTranscription}
                  transcripts={transcripts}
                  isTranscriptionLoading={isTranscriptionLoading}
                  transcriptionError={transcriptionError}
            />
          )}
          {livekitCallState !== 'idle' && (
            <CallInterface
              callState={livekitCallState as CallInterfaceState}
              error={error}
              isMuted={isMuted}
              callDuration={callDuration}
              currentCallPartner={livekitCallPartner}
              isRinging={isRinging}
              participants={participants}
              onMute={toggleMute}
              onEndCall={handleEndLiveKitCall}
              onAnswer={handleAcceptLiveKitCall}
              onDecline={handleDeclineLiveKitCall}
              onRetry={recoverFromError}
              onInviteBot={inviteBotToCall}
              isInvitingBot={isInvitingBot}
              showTranscription={showTranscription}
              onToggleTranscription={toggleTranscription}
              transcripts={transcripts}
              isTranscriptionLoading={isTranscriptionLoading}
              transcriptionError={transcriptionError}
            />
          )}
          {/* Audio Elements */}
          <audio ref={localAudioRef} muted />
          <audio ref={remoteAudioRef} autoPlay />
        </div>
<<<<<<< HEAD
        <Footer />
        {/* Call Interface Overlay - shows different content based on call state */}
        {callState !== 'idle' && (
          <CallInterface
            callState={callState as CallInterfaceState}
            error={error}
            isMuted={isMuted}
            callDuration={callDuration}
            currentCallPartner={currentCallPartner}
            isRinging={isRinging}
            onMute={toggleMute}
            onEndCall={endCall}
            onAnswer={handleAnswerCall}
            onDecline={handleDeclineCall}            onRetry={recoverFromError}
                showTranscription={showTranscription}
                onToggleTranscription={toggleTranscription}
                transcripts={transcripts}
                isTranscriptionLoading={isTranscriptionLoading}
                transcriptionError={transcriptionError}
                showOracle={showOracle}
                onToggleOracle={toggleOracle}
                roomId={getRoomName(myNumber, currentCallPartner)}
                participantName={myNumber}
          />
        )}        {livekitCallState !== 'idle' && (
          <CallInterface
            callState={livekitCallState as CallInterfaceState}
            error={error}
            isMuted={isMuted}
            callDuration={callDuration}
            currentCallPartner={livekitCallPartner}
            isRinging={isRinging}
            participants={participants}
            onMute={toggleMute}
            onEndCall={handleEndLiveKitCall}
            onAnswer={handleAcceptLiveKitCall}
            onDecline={handleDeclineLiveKitCall}
            onRetry={recoverFromError}
            onInviteBot={inviteBotToCall}
            isInvitingBot={isInvitingBot}
            showTranscription={showTranscription}
            onToggleTranscription={toggleTranscription}
            transcripts={transcripts}
            isTranscriptionLoading={isTranscriptionLoading}
            transcriptionError={transcriptionError}
            showOracle={showOracle}
            onToggleOracle={toggleOracle}
            roomId={getRoomName(myNumber, livekitCallPartner)}
            participantName={myNumber}
          />
        )}
        {/* Audio Elements */}
        <audio ref={localAudioRef} muted />
        <audio ref={remoteAudioRef} autoPlay />
=======
>>>>>>> 3f75816f
      </div>
    </ToastProvider>
  );
};

export default LandingPage;<|MERGE_RESOLUTION|>--- conflicted
+++ resolved
@@ -2207,63 +2207,6 @@
           <audio ref={localAudioRef} muted />
           <audio ref={remoteAudioRef} autoPlay />
         </div>
-<<<<<<< HEAD
-        <Footer />
-        {/* Call Interface Overlay - shows different content based on call state */}
-        {callState !== 'idle' && (
-          <CallInterface
-            callState={callState as CallInterfaceState}
-            error={error}
-            isMuted={isMuted}
-            callDuration={callDuration}
-            currentCallPartner={currentCallPartner}
-            isRinging={isRinging}
-            onMute={toggleMute}
-            onEndCall={endCall}
-            onAnswer={handleAnswerCall}
-            onDecline={handleDeclineCall}            onRetry={recoverFromError}
-                showTranscription={showTranscription}
-                onToggleTranscription={toggleTranscription}
-                transcripts={transcripts}
-                isTranscriptionLoading={isTranscriptionLoading}
-                transcriptionError={transcriptionError}
-                showOracle={showOracle}
-                onToggleOracle={toggleOracle}
-                roomId={getRoomName(myNumber, currentCallPartner)}
-                participantName={myNumber}
-          />
-        )}        {livekitCallState !== 'idle' && (
-          <CallInterface
-            callState={livekitCallState as CallInterfaceState}
-            error={error}
-            isMuted={isMuted}
-            callDuration={callDuration}
-            currentCallPartner={livekitCallPartner}
-            isRinging={isRinging}
-            participants={participants}
-            onMute={toggleMute}
-            onEndCall={handleEndLiveKitCall}
-            onAnswer={handleAcceptLiveKitCall}
-            onDecline={handleDeclineLiveKitCall}
-            onRetry={recoverFromError}
-            onInviteBot={inviteBotToCall}
-            isInvitingBot={isInvitingBot}
-            showTranscription={showTranscription}
-            onToggleTranscription={toggleTranscription}
-            transcripts={transcripts}
-            isTranscriptionLoading={isTranscriptionLoading}
-            transcriptionError={transcriptionError}
-            showOracle={showOracle}
-            onToggleOracle={toggleOracle}
-            roomId={getRoomName(myNumber, livekitCallPartner)}
-            participantName={myNumber}
-          />
-        )}
-        {/* Audio Elements */}
-        <audio ref={localAudioRef} muted />
-        <audio ref={remoteAudioRef} autoPlay />
-=======
->>>>>>> 3f75816f
       </div>
     </ToastProvider>
   );

// Load environment variables based on NODE_ENV
const dotenv = require('dotenv');
const envFile = process.env.NODE_ENV === 'production'
  ? '.env.production'
  : '.env.local';
dotenv.config({ path: envFile });

const { RoomServiceClient, AccessToken } = require('livekit-server-sdk');
<<<<<<< HEAD
const { Room } = require('livekit-client'); // FIXED: Added missing import
=======
const { Room } = require('livekit-client');
>>>>>>> 3f75816f
const express = require('express');
const cors = require('cors');

// AI Dependencies
const OpenAI = require('openai');

const LIVEKIT_URL = process.env.LIVEKIT_URL;
const LIVEKIT_API_KEY = process.env.LIVEKIT_API_KEY;
const LIVEKIT_API_SECRET = process.env.LIVEKIT_API_SECRET;
const BOT_IDENTITY = process.env.LIVEKIT_BOT_IDENTITY || 'mulisa-oracle';

// FIXED: Declare missing global variables
const activeRooms = {};
const livekitRooms = {}; // FIXED: Was undefined, causing crashes
const roomMonitoringIntervals = {};
const livekitRooms = {};

// Oracle AI Configuration
const ORACLE_PERSONALITY = {
  voice: "mystical-sage",
  wisdom: "prophetic-insights", 
  timing: "natural-pauses",
  style: "ancient-wisdom-modern-relevance",
  triggers: ["help", "advice", "wisdom", "oracle", "mulisa", "guidance"]
};

// Initialize AI services
const openai = new OpenAI({
  apiKey: process.env.OPENAI_API_KEY
});

// Room cleanup configuration
const ROOM_CHECK_INTERVAL = 30000; // Check every 30 seconds
const EMPTY_ROOM_TIMEOUT = 60000; // Wait 1 minute before leaving empty room

// Debug environment variables
console.log(`[BOT] LIVEKIT_URL: ${LIVEKIT_URL}`);
console.log(`[BOT] LIVEKIT_API_KEY: ${LIVEKIT_API_KEY}`);
console.log(`[BOT] LIVEKIT_API_SECRET: ${LIVEKIT_API_SECRET ? 'SET (' + LIVEKIT_API_SECRET.length + ' chars)' : 'NOT SET'}`);
console.log(`[ORACLE] 🔮 Bot Identity: ${BOT_IDENTITY}`);
console.log(`[ORACLE] 🤖 OpenAI API Key: ${process.env.OPENAI_API_KEY ? 'SET (' + process.env.OPENAI_API_KEY.length + ' chars)' : 'NOT SET'}`);
console.log(`[ORACLE] 🎭 Personality: ${ORACLE_PERSONALITY.style}`);
console.log(`[ORACLE] 🗣️ TTS Enabled: ${process.env.ENABLE_TTS || 'false'}`);

// Initialize room service client
const roomService = new RoomServiceClient(LIVEKIT_URL, LIVEKIT_API_KEY, LIVEKIT_API_SECRET);

function getRoomName(numberA, numberB) {
  // Validate that both numbers are provided and non-empty
  if (!numberA || !numberB) {
    throw new Error(`Invalid phone numbers: numberA="${numberA}", numberB="${numberB}". Both numbers must be provided.`);
  }
  
  // Normalize both numbers to ensure consistent room naming (matching client logic)
  const normalizeForRoom = (phoneNumber) => {
    const digitsOnly = phoneNumber.replace(/[\s\-\(\)\+]/g, '');
    
    // Handle 8-digit Singapore mobile numbers (without country code)
    if (digitsOnly.length === 8 && (digitsOnly.startsWith('8') || digitsOnly.startsWith('9'))) {
      return `65${digitsOnly}`; // Add 65 prefix for consistency
    }
    
    // Handle numbers that already have 65 prefix
    if (digitsOnly.startsWith('65') && digitsOnly.length === 10) {
      return digitsOnly;
    }
    
    // Return as-is if we can't normalize
    return digitsOnly;
  };
  
  const cleanA = normalizeForRoom(numberA);
  const cleanB = normalizeForRoom(numberB);
  
  // Validate that cleaning didn't result in empty strings
  if (!cleanA || !cleanB) {
    throw new Error(`Invalid phone numbers after cleaning: cleanA="${cleanA}", cleanB="${cleanB}". Numbers must contain digits.`);
  }
  
  const [first, second] = [cleanA, cleanB].sort();
  return `room-${first}-${second}`;
}

async function createBotToken(room, identity) {
  try {
    console.log(`[BOT] Creating token for room: ${room}, identity: ${identity}`);
    const at = new AccessToken(LIVEKIT_API_KEY, LIVEKIT_API_SECRET, {
      identity: identity,
      ttl: '10m',
    });
    at.addGrant({ 
      room: room, 
      roomJoin: true, 
      canPublish: true, 
      canSubscribe: true 
    });
    const token = at.toJwt();
    console.log(`[BOT] Token type: ${typeof token}, value:`, token);
    
    // Handle both string and Buffer/Uint8Array responses
    const tokenString = typeof token === 'string' ? token : token.toString();
    console.log(`[BOT] Token created successfully: ${tokenString.substring(0, 50)}...`);
    return tokenString;
  } catch (err) {
    console.error(`[BOT] Error creating token:`, err);
    throw err;
  }
}

async function joinExistingRoom(numberA, numberB) {
  console.log(`[BOT] Attempting to join room with numbers: numberA="${numberA}", numberB="${numberB}"`);
  
  let roomName;
  try {
    roomName = getRoomName(numberA, numberB);
    console.log(`[BOT] Generated room name: ${roomName}`);
  } catch (err) {
    console.error(`[BOT] Error generating room name:`, err.message);
    throw err;
  }
  
  if (activeRooms[roomName]) {
    console.log(`[BOT] Already joined room: ${roomName}`);
    return roomName;
  }

  try {
    // Check if the room exists first
    console.log(`[BOT] Checking if room exists: ${roomName}`);
    const rooms = await roomService.listRooms();
    const roomExists = rooms.some(room => room.name === roomName);
    
    if (!roomExists) {
      throw new Error(`Room ${roomName} does not exist yet. Users need to start the call first.`);
    }

    // Create bot token
    const botToken = await createBotToken(roomName, BOT_IDENTITY);
    
    // Create LiveKit Room instance and connect
    const room = new Room();
    livekitRooms[roomName] = room;
      // Set up room event handlers
    room.on('connected', () => {
      console.log(`[BOT] 🟢 Connected to LiveKit room: ${roomName}`);
      console.log(`[ORACLE] 🔮 Mulisa Oracle awakens in room: ${roomName}`);
      
      // Initialize Oracle functionality
      initializeOracleWisdom(roomName);
    });
    
    room.on('disconnected', () => {
      console.log(`[BOT] 🔴 Disconnected from LiveKit room: ${roomName}`);
      console.log(`[ORACLE] 😴 Oracle Mulisa slumbers, leaving room: ${roomName}`);
    });
    
    room.on('participantConnected', (participant) => {
      console.log(`[BOT] 👋 Participant joined: ${participant.identity}`);
      console.log(`[ORACLE] 👁️ Oracle senses new presence: ${participant.identity}`);
    });
    
    room.on('participantDisconnected', (participant) => {
      console.log(`[BOT] 👋 Participant left: ${participant.identity}`);
      console.log(`[ORACLE] 🌫️ Oracle feels departure: ${participant.identity}`);
    });
    
    // Connect to the room
    console.log(`[BOT] Connecting to LiveKit room: ${roomName} with identity: ${BOT_IDENTITY}`);
    await room.connect(LIVEKIT_URL, botToken);
    
    // Mark the room as joined in our internal state
    activeRooms[roomName] = {
      name: roomName,
      joinedAt: new Date(),
      status: 'connected'
    };

    console.log(`[BOT] Successfully joined existing room: ${roomName}`);
      // Start monitoring the room for participants leaving
    startRoomMonitoring(roomName);
    
    // ORACLE: Set up audio processing and Oracle wisdom
    await setupOracleForRoom(room, roomName);
    
    return roomName;
    
  } catch (err) {
    console.error(`[BOT] Failed to join room: ${roomName} - ${err.message}`);
    // Clean up on error
    if (livekitRooms[roomName]) {
      try {
        await livekitRooms[roomName].disconnect();
      } catch (disconnectErr) {
        console.error(`[BOT] Error disconnecting from room during cleanup:`, disconnectErr);
      }
      delete livekitRooms[roomName];
    }
    throw err;
  }
}

// Room monitoring and cleanup functions
async function checkRoomStatus(roomName) {
  try {
    const participants = await roomService.listParticipants(roomName);
    
    // Filter out the bot itself from participant count
    const humanParticipants = participants.filter(p => p.identity !== BOT_IDENTITY);
    
    console.log(`[BOT] Room ${roomName} has ${humanParticipants.length} human participants`);
    
    if (humanParticipants.length === 0) {
      // Room is empty, start countdown to leave
      if (!activeRooms[roomName].emptyStartTime) {
        activeRooms[roomName].emptyStartTime = new Date();
        console.log(`[BOT] Room ${roomName} is now empty. Starting exit countdown...`);
      } else {
        const emptyDuration = Date.now() - activeRooms[roomName].emptyStartTime.getTime();
        if (emptyDuration >= EMPTY_ROOM_TIMEOUT) {
          console.log(`[BOT] Room ${roomName} has been empty for ${emptyDuration}ms. Leaving room.`);
          await leaveRoom(roomName);
        }
      }
    } else {
      // Room has participants, reset empty timer
      if (activeRooms[roomName].emptyStartTime) {
        console.log(`[BOT] Room ${roomName} has participants again. Canceling exit countdown.`);
        delete activeRooms[roomName].emptyStartTime;
      }
    }
  } catch (err) {
    if (err.message.includes('not found') || err.message.includes('does not exist')) {
      console.log(`[BOT] Room ${roomName} no longer exists. Cleaning up.`);
      await leaveRoom(roomName);
    } else {
      console.error(`[BOT] Error checking room status for ${roomName}:`, err.message);
    }
  }
}

async function leaveRoom(roomName) {
  console.log(`[BOT] Leaving room: ${roomName}`);
  
  // Stop monitoring the room
  if (roomMonitoringIntervals[roomName]) {
    clearInterval(roomMonitoringIntervals[roomName]);
    delete roomMonitoringIntervals[roomName];
  }
  
  // ORACLE: Clean up Oracle data before leaving
  await cleanupOracleForRoom(roomName);
  
  // Disconnect from LiveKit room
  if (livekitRooms[roomName]) {
    try {
      console.log(`[BOT] Disconnecting from LiveKit room: ${roomName}`);
      await livekitRooms[roomName].disconnect();
    } catch (err) {
      console.error(`[BOT] Error disconnecting from LiveKit room:`, err);
    }
    delete livekitRooms[roomName];
  }
  
  // Clean up room data
  delete activeRooms[roomName];
  
  console.log(`[BOT] Successfully left room: ${roomName}`);
  console.log(`[ORACLE] 🌙 Oracle returns to the mystical realm`);
}

function startRoomMonitoring(roomName) {
  if (roomMonitoringIntervals[roomName]) {
    console.log(`[BOT] Already monitoring room: ${roomName}`);
    return;
  }
  
  console.log(`[BOT] Starting monitoring for room: ${roomName}`);
  roomMonitoringIntervals[roomName] = setInterval(() => {
    checkRoomStatus(roomName);
  }, ROOM_CHECK_INTERVAL);
}

// Oracle setup and initialization functions
async function setupOracleForRoom(room, roomName) {
  try {
    console.log(`[ORACLE] 🔮 Initializing Mulisa Oracle for room: ${roomName}`);
    
    // Create audio subscription manager for this room
    const audioManager = new AudioSubscriptionManager(roomName, oracleWisdomEngine, oracleVoiceManager);
    
    // Subscribe to participant audio tracks
    await audioManager.subscribeToParticipants(room);
    
    // Store audio manager reference for cleanup
    if (!activeRooms[roomName].oracleData) {
      activeRooms[roomName].oracleData = {};
    }
    activeRooms[roomName].oracleData.audioManager = audioManager;
    
    console.log(`[ORACLE] ✨ Oracle successfully initialized for room: ${roomName}`);
    
  } catch (error) {
    console.error(`[ORACLE] ❌ Error setting up Oracle for room ${roomName}:`, error);
  }
}

async function initializeOracleWisdom(roomName) {
  console.log(`[ORACLE] 🌟 Oracle Mulisa awakens in room: ${roomName}`);
  
  // Send initial greeting after 3 seconds
  setTimeout(async () => {
    const greeting = "The Oracle Mulisa awakens... I sense seeking souls. Speak, and wisdom shall flow like ancient rivers.";
    await oracleVoiceManager.speakWisdom(roomName, greeting);
  }, 3000);
}

async function cleanupOracleForRoom(roomName) {
  console.log(`[ORACLE] 🧹 Cleaning up Oracle data for room: ${roomName}`);
  
  try {
    // Clean up wisdom context
    oracleWisdomEngine.cleanupRoom(roomName);
    
    // Clean up room oracle data
    if (activeRooms[roomName] && activeRooms[roomName].oracleData) {
      delete activeRooms[roomName].oracleData;
    }
    
    console.log(`[ORACLE] ✅ Oracle cleanup completed for room: ${roomName}`);
  } catch (error) {
    console.error(`[ORACLE] ❌ Error during Oracle cleanup:`, error);
  }
}

// Oracle Wisdom Engine - Core AI Logic
class OracleWisdomEngine {
  constructor() {
    this.conversationContexts = new Map();
    this.wisdomHistory = new Map();
    this.openai = new OpenAI({ apiKey: process.env.OPENAI_API_KEY });
  }
  
  async generateWisdom(roomName, seekerIdentity, context) {
    const conversationHistory = this.conversationContexts.get(roomName) || [];
    const previousWisdom = this.wisdomHistory.get(roomName) || [];
    
    const oraclePrompt = `You are Mulisa, an ancient oracle with mystical wisdom. You are listening to a conversation in room ${roomName}.
    
Seeker: ${seekerIdentity}
Context: ${context}
Previous wisdom shared: ${previousWisdom.slice(-2).join('; ')}

Provide brief (25-35 words), mystical yet practical insight. Use metaphors from nature, time, or ancient wisdom.
Avoid repeating previous wisdom. Speak as an oracle would - mysterious but helpful.

Begin with phrases like:
- "The winds whisper..."
- "Ancient wisdom reveals..." 
- "I see in the cosmic patterns..."
- "The Oracle speaks..."`;

    try {
      const completion = await this.openai.chat.completions.create({
        model: "gpt-4",
        messages: [{ role: "user", content: oraclePrompt }],
        max_tokens: 80,
        temperature: 0.8
      });

      const wisdom = completion.choices[0].message.content.trim();
      
      // Store wisdom to avoid repetition
      if (!this.wisdomHistory.has(roomName)) {
        this.wisdomHistory.set(roomName, []);
      }
      this.wisdomHistory.get(roomName).push(wisdom);
      
      return wisdom;
    } catch (error) {
      console.error(`[ORACLE] ❌ Error generating wisdom:`, error);
      return "The Oracle's voice grows distant... mystical energies are disrupted.";
    }
  }
  
  updateConversationContext(roomName, event) {
    if (!this.conversationContexts.has(roomName)) {
      this.conversationContexts.set(roomName, []);
    }
    
    const context = this.conversationContexts.get(roomName);
    context.push({
      timestamp: new Date(),
      event: event,
      type: 'conversation-activity'
    });
    
    // Keep only last 10 events
    if (context.length > 10) {
      context.splice(0, context.length - 10);
    }
  }
  
  cleanupRoom(roomName) {
    this.conversationContexts.delete(roomName);
    this.wisdomHistory.delete(roomName);
    console.log(`[ORACLE] 🧹 Cleaned up wisdom context for room: ${roomName}`);
  }
}

// Oracle Voice Manager - Text and Audio Output
class OracleVoiceManager {
  constructor() {
    this.openai = new OpenAI({ apiKey: process.env.OPENAI_API_KEY });
  }
  
  async speakWisdom(roomName, wisdom) {
    try {
      console.log(`[ORACLE] 🗣️ Speaking to ${roomName}: "${wisdom}"`);
      
      // Phase 2: Text-based wisdom (immediate implementation)
      this.updateRoomWithWisdom(roomName, wisdom);
      
      // Phase 3: Add TTS audio (stretch goal)
      if (process.env.ENABLE_TTS === 'true') {
        await this.generateAndPublishAudio(roomName, wisdom);
      }
      
    } catch (error) {
      console.error(`[ORACLE] ❌ Error speaking wisdom:`, error);
    }
  }
  
  updateRoomWithWisdom(roomName, wisdom) {
    if (activeRooms[roomName]) {
      activeRooms[roomName].lastWisdom = {
        text: wisdom,
        timestamp: new Date(),
        type: 'prophetic-insight',
        oracleActive: true
      };
      console.log(`[ORACLE] 💫 Wisdom updated in room ${roomName}`);
    }
  }
    async generateAndPublishAudio(roomName, wisdom) {
    try {
      // OpenAI TTS for quick implementation
      const mp3Response = await this.openai.audio.speech.create({
        model: "tts-1",
        voice: "nova", // Mystical-sounding voice
        input: wisdom,
        speed: 0.85 // Slower for oracle effect
      });

      const audioBuffer = Buffer.from(await mp3Response.arrayBuffer());
      console.log(`[ORACLE] 🎵 Generated ${audioBuffer.length} bytes of oracle speech`);
      
      // Publish to LiveKit room
      await this.publishAudioToRoom(roomName, audioBuffer);
      
    } catch (error) {
      console.error(`[ORACLE] ❌ TTS error:`, error);
    }
  }
  async publishAudioToRoom(roomName, audioBuffer) {
    try {
      const room = livekitRooms[roomName];
      if (!room || !room.isConnected()) {
        console.error(`[ORACLE] ❌ Room ${roomName} not connected for audio publishing`);
        return;
      }

      console.log(`[ORACLE] 🎵 Publishing oracle voice to room ${roomName}`);

      // Use a more practical approach: Stream audio via WebRTC data channel or file serving
      // For immediate implementation, we'll use a hybrid approach
      
      // Method 1: Try direct audio track publishing (if supported)
      try {
        const audioTrack = await this.createAudioTrackFromBuffer(audioBuffer);
        
        if (audioTrack && audioTrack.pcmData) {
          // Create a custom audio source for LiveKit
          const audioSource = await this.createLiveKitAudioSource(audioTrack);
          
          if (audioSource) {
            // Publish the custom audio track
            await room.localParticipant.publishTrack(audioSource, {
              name: 'oracle-wisdom-voice',
              source: 'microphone'
            });
            
            console.log(`[ORACLE] ✨ Oracle voice published via audio track to ${roomName}`);
            
            // Auto-unpublish after audio duration
            setTimeout(async () => {
              try {
                await room.localParticipant.unpublishTrack(audioSource);
                console.log(`[ORACLE] 🔇 Oracle voice track unpublished from ${roomName}`);
              } catch (error) {
                console.error(`[ORACLE] ❌ Error unpublishing audio:`, error);
              }
            }, audioTrack.duration * 1000 + 1000);
            
            return; // Success with direct audio publishing
          }
        }
      } catch (directPublishError) {
        console.warn(`[ORACLE] ⚠️ Direct audio publishing failed:`, directPublishError.message);
      }
      
      // Method 2: Fallback to HTTP audio serving + client-side playback
      console.log(`[ORACLE] 🔄 Using fallback HTTP audio serving method`);
      await this.publishAudioViaHttpServing(roomName, audioBuffer);
      
    } catch (error) {
      console.error(`[ORACLE] ❌ Error publishing audio to room:`, error);
    }
  }

  async createLiveKitAudioSource(audioTrack) {
    try {
      // This is a conceptual implementation for custom audio source
      // In a production environment, you'd implement a proper audio source
      // that feeds PCM data to LiveKit's audio pipeline
      
      console.log(`[ORACLE] 🔧 Creating LiveKit audio source`);
      
      // Placeholder for custom audio source implementation
      // This would require deeper integration with LiveKit's Node.js APIs
      
      return null; // Returning null to trigger fallback method
      
    } catch (error) {
      console.error(`[ORACLE] ❌ Error creating LiveKit audio source:`, error);
      return null;
    }
  }

  async publishAudioViaHttpServing(roomName, audioBuffer) {
    try {
      console.log(`[ORACLE] 📡 Setting up HTTP audio serving for room ${roomName}`);
      
      // Store the audio file temporarily and serve it via HTTP
      const fs = require('fs');
      const path = require('path');
      
      // Create audio serving directory
      const audioDir = path.join(process.cwd(), 'temp', 'oracle-audio');
      if (!fs.existsSync(audioDir)) {
        fs.mkdirSync(audioDir, { recursive: true });
      }
      
      // Create unique filename for this oracle message
      const audioFileName = `oracle-${roomName}-${Date.now()}.mp3`;
      const audioFilePath = path.join(audioDir, audioFileName);
      
      // Write audio buffer to file
      fs.writeFileSync(audioFilePath, audioBuffer);
      
      // Update room data with audio file URL for frontend to fetch
      if (activeRooms[roomName]) {
        activeRooms[roomName].lastWisdom = {
          ...activeRooms[roomName].lastWisdom,
          audioUrl: `/oracle-audio/${audioFileName}`,
          hasAudio: true
        };
        console.log(`[ORACLE] 🎵 Audio URL set for room ${roomName}: /oracle-audio/${audioFileName}`);
      }
      
      // Clean up audio file after 30 seconds
      setTimeout(() => {
        try {
          if (fs.existsSync(audioFilePath)) {
            fs.unlinkSync(audioFilePath);
            console.log(`[ORACLE] 🧹 Cleaned up audio file: ${audioFileName}`);
          }
        } catch (error) {
          console.error(`[ORACLE] ❌ Error cleaning up audio file:`, error);
        }
      }, 30000);
      
      console.log(`[ORACLE] ✅ Oracle audio available via HTTP serving`);
      
    } catch (error) {
      console.error(`[ORACLE] ❌ Error setting up HTTP audio serving:`, error);
    }
  }
  async createAudioTrackFromBuffer(audioBuffer) {
    try {
      console.log(`[ORACLE] 🔧 Converting ${audioBuffer.length} byte MP3 buffer to audio track`);
      
      // For LiveKit Node.js, we need to convert MP3 to PCM and create a custom audio source
      // This is a production implementation for server-side audio injection
      
      const fs = require('fs');
      const path = require('path');
      const { exec } = require('child_process');
      const { promisify } = require('util');
      const execAsync = promisify(exec);
      
      // Create temporary file for audio processing
      const tempDir = path.join(process.cwd(), 'temp');
      if (!fs.existsSync(tempDir)) {
        fs.mkdirSync(tempDir, { recursive: true });
      }
      
      const tempMp3File = path.join(tempDir, `oracle-${Date.now()}.mp3`);
      const tempPcmFile = path.join(tempDir, `oracle-${Date.now()}.pcm`);
      
      // Write MP3 buffer to temporary file
      fs.writeFileSync(tempMp3File, audioBuffer);
      
      try {
        // Convert MP3 to PCM using ffmpeg (if available) or fallback to simpler approach
        await execAsync(`ffmpeg -i "${tempMp3File}" -f s16le -acodec pcm_s16le -ar 48000 -ac 1 "${tempPcmFile}"`);
        
        // Read the PCM data
        const pcmBuffer = fs.readFileSync(tempPcmFile);
        console.log(`[ORACLE] ✅ Converted to ${pcmBuffer.length} bytes of PCM audio`);
        
        // Clean up temporary files
        fs.unlinkSync(tempMp3File);
        fs.unlinkSync(tempPcmFile);
        
        return {
          kind: 'audio',
          pcmData: pcmBuffer,
          sampleRate: 48000,
          channels: 1,
          duration: pcmBuffer.length / (48000 * 2) // 16-bit samples
        };
        
      } catch (ffmpegError) {
        console.warn(`[ORACLE] ⚠️ FFmpeg not available, using direct MP3 approach:`, ffmpegError.message);
        
        // Fallback: Use the MP3 buffer directly (requires LiveKit to handle MP3)
        fs.unlinkSync(tempMp3File);
        
        return {
          kind: 'audio',
          mp3Data: audioBuffer,
          format: 'mp3',
          estimatedDuration: this.estimateAudioDuration(audioBuffer)
        };
      }
      
    } catch (error) {
      console.error(`[ORACLE] ❌ Error creating audio track:`, error);
      return null;
    }
  }

  estimateAudioDuration(audioBuffer) {
    // Rough estimation: MP3 files are typically ~128kbps
    // This is a simplified calculation - more accurate would parse MP3 headers
    const bytesPerSecond = 16000; // Approximate for TTS audio
    const durationMs = (audioBuffer.length / bytesPerSecond) * 1000;
    return Math.max(durationMs, 2000); // Minimum 2 seconds
  }
}

// Audio Subscription Manager - Listens to Participants
class AudioSubscriptionManager {
  constructor(roomName, wisdomEngine, voiceManager) {
    this.roomName = roomName;
    this.subscribedTracks = new Map();
    this.wisdomEngine = wisdomEngine;
    this.voiceManager = voiceManager;
    this.lastWisdomTime = 0;
    this.wisdomCooldown = 15000; // 15 seconds between wisdom
  }
  
  async subscribeToParticipants(room) {
    console.log(`[ORACLE] 🎧 Setting up audio subscriptions for room: ${this.roomName}`);
    
    room.on('trackPublished', async (publication, participant) => {
      if (publication.kind === 'audio' && participant.identity !== BOT_IDENTITY) {
        console.log(`[ORACLE] 👂 Subscribing to ${participant.identity}`);
        await publication.setSubscribed(true);
        this.processParticipantAudio(publication.track, participant);
      }
    });
    
    room.on('trackUnpublished', (publication, participant) => {
      if (publication.kind === 'audio') {
        console.log(`[ORACLE] 👋 ${participant.identity} stopped speaking`);
      }
    });
  }
  
  processParticipantAudio(audioTrack, participant) {
    console.log(`[ORACLE] 🎧 Processing audio from ${participant.identity}`);
    
    // Update conversation context
    this.wisdomEngine.updateConversationContext(this.roomName, {
      participant: participant.identity,
      action: 'speaking',
      timestamp: new Date()
    });
    
    // Check if it's time for wisdom (cooldown logic)
    const now = Date.now();
    if (now - this.lastWisdomTime > this.wisdomCooldown) {
      // Simple demo trigger after 4-6 seconds of activity
      setTimeout(() => {
        this.triggerOracleWisdom(participant.identity, "conversation-activity");
      }, Math.random() * 2000 + 4000); // 4-6 second delay
    }
  }
  
  async triggerOracleWisdom(seekerIdentity, context) {
    try {
      console.log(`[ORACLE] 🔮 Generating wisdom for ${seekerIdentity} in ${this.roomName}`);
      
      const wisdom = await this.wisdomEngine.generateWisdom(this.roomName, seekerIdentity, context);
      await this.voiceManager.speakWisdom(this.roomName, wisdom);
      
      this.lastWisdomTime = Date.now();
      
    } catch (error) {
      console.error(`[ORACLE] ❌ Error triggering wisdom:`, error);
    }
  }
}

// Initialize Oracle services
const oracleWisdomEngine = new OracleWisdomEngine();
const oracleVoiceManager = new OracleVoiceManager();

// HTTP server to trigger room join
const defaultPort = 4000;
const PORT = process.env.BOT_PORT ? parseInt(process.env.BOT_PORT, 10) : defaultPort;
const allowedOrigins = process.env.ALLOWED_ORIGINS
  ? process.env.ALLOWED_ORIGINS.split(',')
  : ['http://localhost:3000', 'http://localhost:3001'];

const app = express();
app.use(cors({
  origin: allowedOrigins,
  credentials: true
}));

// Serve Oracle audio files
const path = require('path');
const fs = require('fs');
app.use(express.json());
app.use('/oracle-audio', express.static(path.join(process.cwd(), 'temp', 'oracle-audio')));

// Health check endpoint
app.get('/health', (req, res) => {
  res.json({ 
    status: 'Oracle bot server running',
    rooms: Object.keys(activeRooms),
    timestamp: new Date().toISOString(),
    oracle: 'Mulisa awakened'
  });
});
app.get('/join-room', async (req, res) => {
  const { number1, number2 } = req.query;
  if (!number1 || !number2) return res.status(400).send('Missing number1 or number2');
  try {
    const roomName = await joinExistingRoom(number1, number2);
    const botToken = await createBotToken(roomName, BOT_IDENTITY);
    res.json({ 
      success: true, 
      roomName: roomName,
      message: `Bot joined existing room: ${roomName}`,
      botToken: botToken
    });
  } catch (err) {
    res.status(500).json({ 
      success: false, 
      error: 'Failed to join room: ' + err.message 
    });
  }
});

// Add endpoint to manually leave a room
app.get('/leave-room', async (req, res) => {
  const { number1, number2 } = req.query;
  if (!number1 || !number2) return res.status(400).send('Missing number1 or number2');
  
  let roomName;
  try {
    roomName = getRoomName(number1, number2);
  } catch (err) {
    return res.status(400).json({
      success: false,
      error: 'Invalid phone numbers: ' + err.message
    });
  }
  
  if (!activeRooms[roomName]) {
    return res.json({ 
      success: false, 
      message: `Bot is not in room: ${roomName}` 
    });
  }
  
  try {
    await leaveRoom(roomName);
    res.json({ 
      success: true, 
      message: `Bot left room: ${roomName}` 
    });
  } catch (err) {
    res.status(500).json({ 
      success: false, 
      error: 'Failed to leave room: ' + err.message 
    });
  }
});

// Add endpoint to get room status
app.get('/room-status', async (req, res) => {
  const { room } = req.query;
  if (!room) {
    return res.json({ 
      activeRooms: Object.keys(activeRooms),
      totalRooms: Object.keys(activeRooms).length 
    });
  }
  
  if (activeRooms[room]) {
    try {
      const participants = await roomService.listParticipants(room);
      res.json({
        room: room,
        active: true,
        participants: participants.length,
        details: activeRooms[room]
      });
    } catch (err) {
      res.json({
        room: room,
        active: true,
        participants: 'unknown',
        error: err.message
      });
    }
  } else {
    res.json({
      room: room,
      active: false
    });
  }
});

// Add endpoint to list active rooms with participant counts
app.get('/active-rooms', async (req, res) => {
  const roomData = {};
  
  for (const roomName of Object.keys(activeRooms)) {
    try {
      const participants = await roomService.listParticipants(roomName);
      const humanParticipants = participants.filter(p => p.identity !== BOT_IDENTITY);
      
      roomData[roomName] = {
        ...activeRooms[roomName],
        participantCount: humanParticipants.length,
        participants: humanParticipants.map(p => p.identity)
      };
    } catch (err) {
      roomData[roomName] = {
        ...activeRooms[roomName],
        participantCount: 'unknown',
        error: err.message
      };
    }
  }
  
  res.json({
    success: true,
    activeRooms: roomData,
    totalRooms: Object.keys(activeRooms).length
  });
});

app.listen(PORT, () => {
  console.log(`[BOT] Mulisa bot HTTP server listening on port ${PORT}`);
  console.log(`[BOT] Available endpoints:`);
  console.log(`[BOT]   GET /join-room?number1=123&number2=456 - Join a room`);
  console.log(`[BOT]   GET /leave-room?number1=123&number2=456 - Leave a room`);
  console.log(`[BOT]   GET /active-rooms - List all active rooms with participants`);
  console.log(`[BOT]   GET /room-status?room=room-name - Get specific room status`);
  console.log(`[BOT] Room monitoring: Checks every ${ROOM_CHECK_INTERVAL/1000}s, leaves after ${EMPTY_ROOM_TIMEOUT/1000}s empty`);
});

// Graceful shutdown handling
process.on('SIGINT', async () => {
  console.log('\n[BOT] Received SIGINT. Gracefully shutting down...');
  // Leave all active rooms
  const roomNames = Object.keys(activeRooms);
  for (const roomName of roomNames) {
    try {
      console.log(`[BOT] Leaving room during shutdown: ${roomName}`);
      await leaveRoom(roomName);
    } catch (err) {
      console.error(`[BOT] Error leaving room ${roomName}:`, err.message);
    }
  }
  console.log('[BOT] Shutdown complete');
  process.exit(0);
});

process.on('SIGTERM', async () => {
  console.log('\n[BOT] Received SIGTERM. Gracefully shutting down...');
  // Leave all active rooms
  const roomNames = Object.keys(activeRooms);
  for (const roomName of roomNames) {
    try {
      console.log(`[BOT] Leaving room during shutdown: ${roomName}`);
      await leaveRoom(roomName);
    } catch (err) {
      console.error(`[BOT] Error leaving room ${roomName}:`, err.message);
    }
  }
  console.log('[BOT] Shutdown complete');
  process.exit(0);
});<|MERGE_RESOLUTION|>--- conflicted
+++ resolved
@@ -6,11 +6,7 @@
 dotenv.config({ path: envFile });
 
 const { RoomServiceClient, AccessToken } = require('livekit-server-sdk');
-<<<<<<< HEAD
-const { Room } = require('livekit-client'); // FIXED: Added missing import
-=======
 const { Room } = require('livekit-client');
->>>>>>> 3f75816f
 const express = require('express');
 const cors = require('cors');
 
@@ -26,7 +22,6 @@
 const activeRooms = {};
 const livekitRooms = {}; // FIXED: Was undefined, causing crashes
 const roomMonitoringIntervals = {};
-const livekitRooms = {};
 
 // Oracle AI Configuration
 const ORACLE_PERSONALITY = {
